--- conflicted
+++ resolved
@@ -15,15 +15,12 @@
  */
 package io.stargate.auth.table;
 
-<<<<<<< HEAD
 import io.stargate.auth.AuthenticationPrincipal;
 import io.stargate.auth.AuthorizationService;
 import io.stargate.auth.Scope;
+import io.stargate.auth.SourceAPI;
 import io.stargate.auth.TypedKeyValue;
 import io.stargate.auth.UnauthorizedException;
-=======
-import io.stargate.auth.*;
->>>>>>> d8bd4d5f
 import io.stargate.db.datastore.ResultSet;
 import java.util.List;
 import java.util.concurrent.Callable;
@@ -57,31 +54,10 @@
    */
   @Override
   public void authorizeDataRead(
-<<<<<<< HEAD
-      AuthenticationPrincipal authenticationPrincipal, String keyspaceNames, String tableNames)
-=======
-      String token, String keyspaceNames, String tableNames, SourceAPI sourceAPI)
->>>>>>> d8bd4d5f
-      throws UnauthorizedException {
-    // Cannot perform authorization with a table based token so just return
-  }
-
-  /**
-   * Authorization for data access is not provided by table based tokens so all authorization will
-   * be deferred to the underlying permissions assigned to the role the token maps to.
-   *
-   * <p>{@inheritdoc}
-   */
-  @Override
-  public void authorizeDataWrite(
-<<<<<<< HEAD
       AuthenticationPrincipal authenticationPrincipal,
       String keyspaceNames,
       String tableNames,
-      Scope scope)
-=======
-      String token, String keyspaceNames, String tableNames, Scope scope, SourceAPI sourceAPI)
->>>>>>> d8bd4d5f
+      SourceAPI sourceAPI)
       throws UnauthorizedException {
     // Cannot perform authorization with a table based token so just return
   }
@@ -94,58 +70,64 @@
    */
   @Override
   public void authorizeDataWrite(
-<<<<<<< HEAD
+      AuthenticationPrincipal authenticationPrincipal,
+      String keyspaceNames,
+      String tableNames,
+      Scope scope,
+      SourceAPI sourceAPI)
+      throws UnauthorizedException {
+    // Cannot perform authorization with a table based token so just return
+  }
+
+  /**
+   * Authorization for data access is not provided by table based tokens so all authorization will
+   * be deferred to the underlying permissions assigned to the role the token maps to.
+   *
+   * <p>{@inheritdoc}
+   */
+  @Override
+  public void authorizeDataWrite(
       AuthenticationPrincipal authenticationPrincipal,
       String keyspace,
       String table,
       List<TypedKeyValue> typedKeyValues,
-      Scope scope)
-=======
-      String token,
+      Scope scope,
+      SourceAPI sourceAPI)
+      throws UnauthorizedException {
+    // Cannot perform authorization with a table based token so just return
+  }
+
+  /**
+   * Authorization for schema resource access is not provided by table based tokens so all
+   * authorization will be deferred to the underlying permissions assigned to the role the token
+   * maps to.
+   *
+   * <p>{@inheritdoc}
+   */
+  @Override
+  public void authorizeSchemaRead(
+      AuthenticationPrincipal authenticationPrincipal,
+      List<String> keyspaceNames,
+      List<String> tableNames,
+      SourceAPI sourceAPI)
+      throws UnauthorizedException {
+    // Cannot perform authorization with a table based token so just return
+  }
+
+  /**
+   * Authorization for schema resource access is not provided by table based tokens so all
+   * authorization will be deferred to the underlying permissions assigned to the role the token
+   * maps to.
+   *
+   * <p>{@inheritdoc}
+   */
+  @Override
+  public void authorizeSchemaWrite(
+      AuthenticationPrincipal authenticationPrincipal,
       String keyspace,
       String table,
-      List<TypedKeyValue> typedKeyValues,
-      Scope scope,
-      SourceAPI sourceAPI)
->>>>>>> d8bd4d5f
-      throws UnauthorizedException {
-    // Cannot perform authorization with a table based token so just return
-  }
-
-  /**
-   * Authorization for schema resource access is not provided by table based tokens so all
-   * authorization will be deferred to the underlying permissions assigned to the role the token
-   * maps to.
-   *
-   * <p>{@inheritdoc}
-   */
-  @Override
-  public void authorizeSchemaRead(
-<<<<<<< HEAD
-      AuthenticationPrincipal authenticationPrincipal,
-      List<String> keyspaceNames,
-      List<String> tableNames)
-=======
-      String token, List<String> keyspaceNames, List<String> tableNames, SourceAPI sourceAPI)
->>>>>>> d8bd4d5f
-      throws UnauthorizedException {
-    // Cannot perform authorization with a table based token so just return
-  }
-
-  /**
-   * Authorization for schema resource access is not provided by table based tokens so all
-   * authorization will be deferred to the underlying permissions assigned to the role the token
-   * maps to.
-   *
-   * <p>{@inheritdoc}
-   */
-  @Override
-  public void authorizeSchemaWrite(
-<<<<<<< HEAD
-      AuthenticationPrincipal authenticationPrincipal, String keyspace, String table, Scope scope)
-=======
-      String token, String keyspace, String table, Scope scope, SourceAPI sourceAPI)
->>>>>>> d8bd4d5f
+      Scope scope,
+      SourceAPI sourceAPI)
       throws UnauthorizedException {
     // Cannot perform authorization with a table based token so just return
   }
@@ -157,12 +139,11 @@
    * <p>{@inheritdoc}
    */
   @Override
-<<<<<<< HEAD
   public void authorizeRoleManagement(
-      AuthenticationPrincipal authenticationPrincipal, String role, Scope scope)
-=======
-  public void authorizeRoleManagement(String token, String role, Scope scope, SourceAPI sourceAPI)
->>>>>>> d8bd4d5f
+      AuthenticationPrincipal authenticationPrincipal,
+      String role,
+      Scope scope,
+      SourceAPI sourceAPI)
       throws UnauthorizedException {
     // Cannot perform authorization with a table based token so just return
   }
@@ -175,11 +156,11 @@
    */
   @Override
   public void authorizeRoleManagement(
-<<<<<<< HEAD
-      AuthenticationPrincipal authenticationPrincipal, String role, String grantee, Scope scope)
-=======
-      String token, String role, String grantee, Scope scope, SourceAPI sourceAPI)
->>>>>>> d8bd4d5f
+      AuthenticationPrincipal authenticationPrincipal,
+      String role,
+      String grantee,
+      Scope scope,
+      SourceAPI sourceAPI)
       throws UnauthorizedException {
     // Cannot perform authorization with a table based token so just return
   }
@@ -191,11 +172,8 @@
    * <p>{@inheritdoc}
    */
   @Override
-<<<<<<< HEAD
-  public void authorizeRoleRead(AuthenticationPrincipal authenticationPrincipal, String role)
-=======
-  public void authorizeRoleRead(String token, String role, SourceAPI sourceAPI)
->>>>>>> d8bd4d5f
+  public void authorizeRoleRead(
+      AuthenticationPrincipal authenticationPrincipal, String role, SourceAPI sourceAPI)
       throws UnauthorizedException {
     // Cannot perform authorization with a table based token so just return
   }
@@ -209,11 +187,11 @@
    */
   @Override
   public void authorizePermissionManagement(
-<<<<<<< HEAD
-      AuthenticationPrincipal authenticationPrincipal, String resource, String grantee, Scope scope)
-=======
-      String token, String resource, String grantee, Scope scope, SourceAPI sourceAPI)
->>>>>>> d8bd4d5f
+      AuthenticationPrincipal authenticationPrincipal,
+      String resource,
+      String grantee,
+      Scope scope,
+      SourceAPI sourceAPI)
       throws UnauthorizedException {
     // Cannot perform authorization with a table based token so just return
   }
@@ -226,11 +204,8 @@
    * <p>{@inheritdoc}
    */
   @Override
-<<<<<<< HEAD
-  public void authorizePermissionRead(AuthenticationPrincipal authenticationPrincipal, String role)
-=======
-  public void authorizePermissionRead(String token, String role, SourceAPI sourceAPI)
->>>>>>> d8bd4d5f
+  public void authorizePermissionRead(
+      AuthenticationPrincipal authenticationPrincipal, String role, SourceAPI sourceAPI)
       throws UnauthorizedException {
     // Cannot perform authorization with a table based token so just return
   }

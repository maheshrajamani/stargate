/*
 * Copyright The Stargate Authors
 *
 * Licensed under the Apache License, Version 2.0 (the "License");
 * you may not use this file except in compliance with the License.
 * You may obtain a copy of the License at
 *
 * http://www.apache.org/licenses/LICENSE-2.0
 *
 * Unless required by applicable law or agreed to in writing, software
 * distributed under the License is distributed on an "AS IS" BASIS,
 * WITHOUT WARRANTIES OR CONDITIONS OF ANY KIND, either express or implied.
 * See the License for the specific language governing permissions and
 * limitations under the License.
 */
package io.stargate.auth.table;

import com.datastax.oss.driver.shaded.guava.common.base.Strings;
import io.stargate.auth.AuthenticationPrincipal;
import io.stargate.auth.AuthenticationService;
import io.stargate.auth.UnauthorizedException;
import io.stargate.db.Authenticator.SaslNegotiator;
import io.stargate.db.datastore.DataStore;
import io.stargate.db.datastore.DataStoreFactory;
import io.stargate.db.datastore.ResultSet;
import io.stargate.db.datastore.Row;
import io.stargate.db.query.Predicate;
import io.stargate.db.query.builder.Replication;
import io.stargate.db.schema.Column.Kind;
import io.stargate.db.schema.Column.Type;
import java.time.Instant;
import java.util.UUID;
import java.util.concurrent.ExecutionException;
import org.apache.cassandra.stargate.db.ConsistencyLevel;
import org.mindrot.jbcrypt.BCrypt;
import org.slf4j.Logger;
import org.slf4j.LoggerFactory;

public class AuthnTableBasedService implements AuthenticationService {

  private static final Logger logger = LoggerFactory.getLogger(AuthnTableBasedService.class);

  private DataStore dataStore;
  private static final String AUTH_KEYSPACE =
      System.getProperty("stargate.auth_keyspace", "data_endpoint_auth");
  private static final String AUTH_TABLE = System.getProperty("stargate.auth_table", "token");
  private static final int tokenTTL =
      Integer.parseInt(System.getProperty("stargate.auth_tokenttl", "1800"));
  private static final boolean shouldInitializeAuthKeyspace =
      Boolean.parseBoolean(System.getProperty("stargate.auth_tablebased_init", "true"));

<<<<<<< HEAD
  public Persistence getPersistence() {
    return persistence;
  }

  public void setPersistence(Persistence persistence) {
    this.persistence = persistence;
    this.dataStore = DataStore.createInternal(persistence);
=======
  public void setDataStoreFactory(DataStoreFactory dataStoreFactory) {
    this.dataStore = dataStoreFactory.create();
>>>>>>> d6d40500

    if (shouldInitializeAuthKeyspace) {
      initAuthTable(this.dataStore);
    }
  }

  private void initAuthTable(DataStore dataStore) {
    try {
      logger.info(
          "Initializing keyspace {} and table {} for table based auth", AUTH_KEYSPACE, AUTH_TABLE);

      dataStore
          .queryBuilder()
          .create()
          .keyspace(AUTH_KEYSPACE)
          .ifNotExists()
          .withReplication(Replication.simpleStrategy(1))
          .build()
          .execute(ConsistencyLevel.LOCAL_QUORUM)
          .get();

      dataStore
          .queryBuilder()
          .create()
          .table(AUTH_KEYSPACE, AUTH_TABLE)
          .ifNotExists()
          .column("auth_token", Type.Uuid, Kind.PartitionKey)
          .column("username", Type.Text)
          .column("created_timestamp", Type.Int)
          .build()
          .execute(ConsistencyLevel.LOCAL_QUORUM)
          .get();
    } catch (Exception e) {
      logger.error("Failed to initialize auth table", e);
      throw new RuntimeException(e);
    }
  }

  @Override
  public String createToken(String key, String secret) throws UnauthorizedException {
    UUID token = UUID.randomUUID();

    String hash;
    try {
      hash = queryHashedPassword(key);
    } catch (Exception e) {
      throw new UnauthorizedException(e.getMessage());
    }
    if (hash == null || hash.isEmpty() || !checkpw(secret, hash)) {
      throw new UnauthorizedException(
          String.format("Provided username %s and/or password are incorrect", key));
    }

    saveToken(key, token);

    return token.toString();
  }

  @Override
  public String createToken(String key) throws UnauthorizedException {
    UUID token = UUID.randomUUID();

    String username;
    try {
      username = queryUsername(key);
    } catch (Exception e) {
      throw new UnauthorizedException(e.getMessage());
    }

    if (username == null || username.isEmpty()) {
      throw new UnauthorizedException(
          String.format("Provided username %s and/or password are incorrect", key));
    }

    saveToken(key, token);

    return token.toString();
  }

  private void saveToken(String key, UUID token) {
    try {
      Instant instant = Instant.now();

      dataStore
          .queryBuilder()
          .insertInto(AUTH_KEYSPACE, AUTH_TABLE)
          .value("username", key)
          .value("auth_token", token)
          .value("created_timestamp", Math.toIntExact(instant.getEpochSecond()))
          .ttl(tokenTTL)
          .build()
          .execute(ConsistencyLevel.LOCAL_QUORUM)
          .get();

    } catch (Exception e) {
      logger.error("Failed to add new token", e);
      throw new RuntimeException(e);
    }
  }

  private String queryUsername(String key) throws ExecutionException, InterruptedException {
    ResultSet resultSet =
        dataStore
            .queryBuilder()
            .select()
            .column("role")
            .from("system_auth", "roles")
            .where("role", Predicate.EQ, key)
            .build()
            .execute()
            .get();

    if (resultSet.hasNoMoreFetchedRows()) {
      throw new RuntimeException(String.format("Provided username %s is incorrect", key));
    }

    Row row = resultSet.one();
    if (row.isNull("role")) {
      throw new RuntimeException(String.format("Provided username %s is incorrect", key));
    }

    return row.getString("role");
  }

  private String queryHashedPassword(String key) throws ExecutionException, InterruptedException {
    ResultSet resultSet =
        dataStore
            .queryBuilder()
            .select()
            .column("salted_hash")
            .from("system_auth", "roles")
            .where("role", Predicate.EQ, key)
            .build()
            .execute()
            .get();

    if (resultSet.hasNoMoreFetchedRows()) {
      throw new RuntimeException(
          String.format("Provided username %s and/or password are incorrect", key));
    }

    Row row = resultSet.one();
    if (row.isNull("salted_hash")) {
      throw new RuntimeException(
          String.format("Provided username %s and/or password are incorrect", key));
    }

    return row.getString("salted_hash");
  }

  protected static boolean checkpw(String password, String hash) {
    try {
      return BCrypt.checkpw(password, hash);
    } catch (Exception e) {
      // Improperly formatted hashes may cause BCrypt.checkpw to throw, so trap any other exception
      // as a failure
      logger.warn("Error: invalid password hash encountered, rejecting user", e);
      return false;
    }
  }

  @Override
  public AuthenticationPrincipal validateToken(String token) throws UnauthorizedException {
    if (Strings.isNullOrEmpty(token)) {
      throw new UnauthorizedException("authorization failed - missing token");
    }

    UUID uuid;
    try {
      uuid = UUID.fromString(token);
    } catch (IllegalArgumentException exception) {
      throw new UnauthorizedException("authorization failed - bad token");
    }

    String username;
    try {
      ResultSet resultSet =
          dataStore
              .queryBuilder()
              .select()
              .star()
              .from(AUTH_KEYSPACE, AUTH_TABLE)
              .where("auth_token", Predicate.EQ, uuid)
              .build()
              .execute()
              .get();

      if (resultSet.hasNoMoreFetchedRows()) {
        throw new UnauthorizedException("authorization failed");
      }

      Row row = resultSet.one();
      if (row.isNull("username")) {
        throw new RuntimeException("unable to get username from token table");
      }

      int timestamp = row.getInt("created_timestamp");
      username = row.getString("username");

      dataStore
          .queryBuilder()
          .update(AUTH_KEYSPACE, AUTH_TABLE)
          .ttl(tokenTTL)
          .value("username", username)
          .value("created_timestamp", timestamp)
          .where("auth_token", Predicate.EQ, UUID.fromString(token))
          .build()
          .execute(ConsistencyLevel.LOCAL_QUORUM)
          .get();
    } catch (InterruptedException | ExecutionException e) {
      logger.error("Failed to validate token", e);
      throw new RuntimeException(e);
    }

    return new AuthenticationPrincipal(token, username);
  }

  @Override
  public SaslNegotiator getSaslNegotiator(SaslNegotiator wrapped) {
    return new PlainTextTableBasedTokenSaslNegotiator(
        this,
        wrapped,
        System.getProperty("stargate.cql_token_username", "token"),
        Integer.parseInt(System.getProperty("stargate.cql_token_max_length", "36")));
  }
}<|MERGE_RESOLUTION|>--- conflicted
+++ resolved
@@ -49,18 +49,8 @@
   private static final boolean shouldInitializeAuthKeyspace =
       Boolean.parseBoolean(System.getProperty("stargate.auth_tablebased_init", "true"));
 
-<<<<<<< HEAD
-  public Persistence getPersistence() {
-    return persistence;
-  }
-
-  public void setPersistence(Persistence persistence) {
-    this.persistence = persistence;
-    this.dataStore = DataStore.createInternal(persistence);
-=======
   public void setDataStoreFactory(DataStoreFactory dataStoreFactory) {
     this.dataStore = dataStoreFactory.create();
->>>>>>> d6d40500
 
     if (shouldInitializeAuthKeyspace) {
       initAuthTable(this.dataStore);

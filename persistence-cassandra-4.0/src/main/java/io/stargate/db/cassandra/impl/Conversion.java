--- conflicted
+++ resolved
@@ -265,23 +265,14 @@
     if (!names.isEmpty() && ColumnSpecification.allInSameTable(names))
       flags.add(Result.Flag.GLOBAL_TABLES_SPEC);
 
-<<<<<<< HEAD
     return new Result.PreparedMetadata(flags, columns, indexes);
   }
-=======
-    public static Result.SchemaChangeMetadata toSchemaChangeMetadata(ResultMessage resultMessage)
-    {
-        ResultMessage.SchemaChange schemaChange = (ResultMessage.SchemaChange)resultMessage;
-        Event.SchemaChange change = schemaChange.change;
-        return new Result.SchemaChangeMetadata(change.change.toString(), change.target.toString(), change.keyspace, change.name, change.argTypes);
-    }
->>>>>>> c8e58b96
 
   public static Result.SchemaChangeMetadata toSchemaChangeMetadata(ResultMessage resultMessage) {
     ResultMessage.SchemaChange schemaChange = (ResultMessage.SchemaChange) resultMessage;
     Event.SchemaChange change = schemaChange.change;
     return new Result.SchemaChangeMetadata(
-        change.target.toString(),
+        change.change.toString(),
         change.target.toString(),
         change.keyspace,
         change.name,

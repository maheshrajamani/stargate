--- conflicted
+++ resolved
@@ -263,17 +263,13 @@
             columns.add(Column.create(columnName, kind, type, order));
           }
 
-<<<<<<< HEAD
-          authenticatedDB
-              .getDataStore()
-=======
           int ttl = 0;
           if (options != null && options.getDefaultTimeToLive() != null) {
             ttl = options.getDefaultTimeToLive();
           }
 
-          localDB
->>>>>>> b5edf2ad
+          authenticatedDB
+              .getDataStore()
               .queryBuilder()
               .create()
               .table(keyspaceName, tableName)

--- conflicted
+++ resolved
@@ -40,34 +40,8 @@
       Caffeine.newBuilder()
           .maximumSize(10_000)
           .expireAfterWrite(Duration.ofMinutes(1))
-<<<<<<< HEAD
           .build(this::getAuthenticationPrincipalForToken);
-=======
-          .build(token -> getRoleNameForToken(token));
   private final DataStoreFactory dataStoreFactory;
-
-  public Collection<Table> getTables(DataStore dataStore, String keyspaceName) {
-    Keyspace keyspace = dataStore.schema().keyspace(keyspaceName);
-    if (keyspace == null) {
-      throw new NotFoundException(String.format("keyspace '%s' not found", keyspaceName));
-    }
-
-    return keyspace.tables();
-  }
-
-  public Table getTable(DataStore dataStore, String keyspaceName, String table) {
-    Keyspace keyspace = dataStore.schema().keyspace(keyspaceName);
-    if (keyspace == null) {
-      throw new NotFoundException(String.format("keyspace '%s' not found", keyspaceName));
-    }
-
-    Table tableMetadata = keyspace.table(table);
-    if (tableMetadata == null) {
-      throw new NotFoundException(String.format("table '%s' not found", table));
-    }
-    return tableMetadata;
-  }
->>>>>>> d6d40500
 
   public Db(
       AuthenticationService authenticationService,
@@ -75,14 +49,8 @@
       DataStoreFactory dataStoreFactory) {
     this.authenticationService = authenticationService;
     this.authorizationService = authorizationService;
-<<<<<<< HEAD
-    this.persistence = persistence;
-    this.dataStore =
-        DataStore.createInternal(persistence, DataStoreOptions.defaultsWithAutoPreparedQueries());
-=======
     this.dataStoreFactory = dataStoreFactory;
     this.dataStore = dataStoreFactory.create(DataStoreOptions.defaultsWithAutoPreparedQueries());
->>>>>>> d6d40500
   }
 
   public DataStore getDataStore() {
@@ -97,23 +65,15 @@
     return authorizationService;
   }
 
-<<<<<<< HEAD
   public AuthenticatedDB getDataStoreForToken(String token) throws UnauthorizedException {
     AuthenticationPrincipal authenticationPrincipal = authenticationService.validateToken(token);
     DataStore dataStore =
-        DataStore.create(
-            persistence,
+        dataStoreFactory.create(
             authenticationPrincipal.getRoleName(),
             authenticationPrincipal.isFromExternalAuth(),
             DataStoreOptions.defaultsWithAutoPreparedQueries());
 
     return new AuthenticatedDB(dataStore, authenticationPrincipal);
-=======
-  public DataStore getDataStoreForToken(String token) throws UnauthorizedException {
-    StoredCredentials storedCredentials = authenticationService.validateToken(token);
-    return dataStoreFactory.create(
-        storedCredentials.getRoleName(), DataStoreOptions.defaultsWithAutoPreparedQueries());
->>>>>>> d6d40500
   }
 
   public AuthenticatedDB getDataStoreForToken(String token, int pageSize, ByteBuffer pagingState)
@@ -134,15 +94,10 @@
 
     DataStoreOptions options =
         DataStoreOptions.builder().defaultParameters(parameters).alwaysPrepareQueries(true).build();
-<<<<<<< HEAD
-    return DataStore.create(
-        this.persistence,
+    return dataStoreFactory.create(
         authenticationPrincipal.getRoleName(),
         authenticationPrincipal.isFromExternalAuth(),
         options);
-=======
-    return dataStoreFactory.create(role, options);
->>>>>>> d6d40500
   }
 
   public AuthenticationPrincipal getAuthenticationPrincipalForToken(String token)

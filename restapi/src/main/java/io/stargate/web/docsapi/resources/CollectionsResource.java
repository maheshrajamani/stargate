package io.stargate.web.docsapi.resources;

import com.fasterxml.jackson.databind.ObjectMapper;
import io.stargate.auth.Scope;
<<<<<<< HEAD
=======
import io.stargate.auth.SourceAPI;
import io.stargate.db.datastore.DataStore;
>>>>>>> d8bd4d5f
import io.stargate.db.schema.SchemaEntity;
import io.stargate.db.schema.Table;
import io.stargate.web.docsapi.dao.DocumentDB;
import io.stargate.web.docsapi.models.DocCollection;
import io.stargate.web.docsapi.service.CollectionService;
import io.stargate.web.models.Error;
import io.stargate.web.models.ResponseWrapper;
import io.stargate.web.resources.AuthenticatedDB;
import io.stargate.web.resources.Converters;
import io.stargate.web.resources.Db;
import io.stargate.web.resources.RequestHandler;
import io.swagger.annotations.Api;
import io.swagger.annotations.ApiOperation;
import io.swagger.annotations.ApiParam;
import io.swagger.annotations.ApiResponse;
import io.swagger.annotations.ApiResponses;
import java.util.Collections;
import java.util.List;
import java.util.Set;
import java.util.stream.Collectors;
import javax.inject.Inject;
import javax.ws.rs.Consumes;
import javax.ws.rs.DELETE;
import javax.ws.rs.GET;
import javax.ws.rs.HeaderParam;
import javax.ws.rs.POST;
import javax.ws.rs.Path;
import javax.ws.rs.PathParam;
import javax.ws.rs.Produces;
import javax.ws.rs.QueryParam;
import javax.ws.rs.core.MediaType;
import javax.ws.rs.core.Response;

@Api(
    produces = MediaType.APPLICATION_JSON,
    consumes = MediaType.APPLICATION_JSON,
    tags = {"documents"})
@Path("/v2/namespaces/{namespace-id: [a-zA-Z_0-9]+}")
@Produces(MediaType.APPLICATION_JSON)
public class CollectionsResource {
  @Inject private Db db;
  private static final ObjectMapper mapper = new ObjectMapper();
  private static final CollectionService collectionService = new CollectionService();

  @GET
  @ApiOperation(value = "List collections in namespace")
  @ApiResponses(
      value = {
        @ApiResponse(code = 200, message = "OK", response = ResponseWrapper.class),
        @ApiResponse(code = 401, message = "Unauthorized"),
        @ApiResponse(code = 500, message = "Internal server error", response = Error.class)
      })
  @Path("collections")
  @Consumes("application/json")
  @Produces("application/json")
  public Response getCollections(
      @ApiParam(
              value =
                  "The token returned from the authorization endpoint. Use this token in each request.",
              required = true)
          @HeaderParam("X-Cassandra-Token")
          String token,
      @ApiParam(value = "the namespace to fetch collections for", required = true)
          @PathParam("namespace-id")
          String namespace,
      @ApiParam(value = "Unwrap results", defaultValue = "false") @QueryParam("raw")
          final boolean raw) {
    return RequestHandler.handle(
        () -> {
          AuthenticatedDB authenticatedDB = db.getDataStoreForToken(token);
          Set<Table> tables = (Set<Table>) authenticatedDB.getTables(namespace);

          db.getAuthorizationService()
              .authorizeSchemaRead(
                  authenticatedDB.getAuthenticationPrincipal(),
                  Collections.singletonList(namespace),
                  tables.stream().map(SchemaEntity::name).collect(Collectors.toList()),
                  SourceAPI.REST);

          List<DocCollection> result =
              tables.stream()
                  .map(table -> collectionService.getCollectionInfo(table, db))
                  .collect(Collectors.toList());

          Object response = raw ? result : new ResponseWrapper(result);
          return Response.status(Response.Status.OK)
              .entity(Converters.writeResponse(response))
              .build();
        });
  }

  @POST
  @ApiOperation(value = "Create a new empty collection in a namespace")
  @ApiResponses(
      value = {
        @ApiResponse(code = 201, message = "Created"),
        @ApiResponse(code = 409, message = "Conflict", response = Error.class),
        @ApiResponse(code = 401, message = "Unauthorized"),
        @ApiResponse(code = 500, message = "Internal server error", response = Error.class)
      })
  @Path("collections")
  @Consumes("application/json")
  @Produces("application/json")
  public Response createCollection(
      @ApiParam(
              value =
                  "The token returned from the authorization endpoint. Use this token in each request.",
              required = true)
          @HeaderParam("X-Cassandra-Token")
          String token,
      @ApiParam(value = "the namespace to create the collection in", required = true)
          @PathParam("namespace-id")
          String namespace,
      @ApiParam(
              value = "JSON with the name of the collection",
              required = true,
              example = "{\"name\": \"example\"}")
          String payload) {
    return RequestHandler.handle(
        () -> {
          DocumentDB docDB = db.getDocDataStoreForToken(token);
          DocCollection info = mapper.readValue(payload, DocCollection.class);
          if (info.getName() == null) {
            throw new IllegalArgumentException("`name` is required to create a collection");
          }
          db.getAuthorizationService()
<<<<<<< HEAD
              .authorizeSchemaWrite(
                  docDB.getAuthenticationPrincipal(), namespace, info.getName(), Scope.CREATE);
=======
              .authorizeSchemaWrite(token, namespace, info.getName(), Scope.CREATE, SourceAPI.REST);
>>>>>>> d8bd4d5f

          boolean res = collectionService.createCollection(namespace, info.getName(), docDB);
          if (res) {
            return Response.status(Response.Status.CREATED).build();
          } else {
            return Response.status(Response.Status.CONFLICT)
                .entity(
                    String.format("Create failed: collection %s already exists", info.getName()))
                .build();
          }
        });
  }

  @DELETE
  @ApiOperation(value = "Delete a collection in a namespace")
  @ApiResponses(
      value = {
        @ApiResponse(code = 204, message = "No Content"),
        @ApiResponse(code = 404, message = "Not Found"),
        @ApiResponse(code = 401, message = "Unauthorized"),
        @ApiResponse(code = 500, message = "Internal server error", response = Error.class)
      })
  @Path("collections/{collection-id}")
  @Consumes("application/json")
  @Produces("application/json")
  public Response deleteCollection(
      @ApiParam(
              value =
                  "The token returned from the authorization endpoint. Use this token in each request.",
              required = true)
          @HeaderParam("X-Cassandra-Token")
          String token,
      @ApiParam(value = "the namespace containing the collection to delete", required = true)
          @PathParam("namespace-id")
          String namespace,
      @ApiParam(value = "the collection to delete", required = true) @PathParam("collection-id")
          String collection) {
    return RequestHandler.handle(
        () -> {
          AuthenticatedDB authenticatedDB = db.getDataStoreForToken(token);

          db.getAuthorizationService()
<<<<<<< HEAD
              .authorizeSchemaWrite(
                  authenticatedDB.getAuthenticationPrincipal(), namespace, collection, Scope.DROP);
=======
              .authorizeSchemaWrite(token, namespace, collection, Scope.DROP, SourceAPI.REST);
>>>>>>> d8bd4d5f

          Table toDelete =
              authenticatedDB.getDataStore().schema().keyspace(namespace).table(collection);
          if (toDelete == null) {
            return Response.status(Response.Status.NOT_FOUND)
                .entity(String.format("Collection %s not found", collection))
                .build();
          }
          collectionService.deleteCollection(
              namespace,
              collection,
              new DocumentDB(
                  authenticatedDB.getDataStore(),
                  authenticatedDB.getAuthenticationPrincipal(),
                  db.getAuthorizationService()));
          return Response.status(Response.Status.NO_CONTENT).build();
        });
  }

  @POST
  @ApiOperation(
      value = "Upgrade a collection in a namespace",
      notes =
          "WARNING: This endpoint is expected to cause some down-time for the collection you choose.")
  @ApiResponses(
      value = {
        @ApiResponse(code = 200, message = "OK", response = ResponseWrapper.class),
        @ApiResponse(code = 400, message = "Bad Request"),
        @ApiResponse(code = 401, message = "Unauthorized"),
        @ApiResponse(code = 404, message = "Collection not found"),
        @ApiResponse(code = 500, message = "Internal server error", response = Error.class)
      })
  @Path("collections/{collection-id}/upgrade")
  @Consumes("application/json")
  @Produces("application/json")
  public Response upgradeCollection(
      @ApiParam(
              value =
                  "The token returned from the authorization endpoint. Use this token in each request.",
              required = true)
          @HeaderParam("X-Cassandra-Token")
          String token,
      @ApiParam(value = "the namespace containing the collection to upgrade", required = true)
          @PathParam("namespace-id")
          String namespace,
      @ApiParam(value = "the collection to upgrade", required = true) @PathParam("collection-id")
          String collection,
      @ApiParam(value = "Unwrap results", defaultValue = "false") @QueryParam("raw")
          final boolean raw,
      @ApiParam(
              value = "JSON with the upgrade type",
              required = true,
              example = "{\"upgradeType\": \"SAI_INDEX_UPGRADE\"}")
          String payload) {
    return RequestHandler.handle(
        () -> {
          AuthenticatedDB authenticatedDB = db.getDataStoreForToken(token);

          db.getAuthorizationService()
<<<<<<< HEAD
              .authorizeSchemaWrite(
                  authenticatedDB.getAuthenticationPrincipal(), namespace, collection, Scope.ALTER);
=======
              .authorizeSchemaWrite(token, namespace, collection, Scope.ALTER, SourceAPI.REST);
>>>>>>> d8bd4d5f

          Table table = authenticatedDB.getTable(namespace, collection);
          if (table == null) {
            return Response.status(Response.Status.NOT_FOUND)
                .entity("Collection not found")
                .build();
          }
          DocCollection request = mapper.readValue(payload, DocCollection.class);
          DocCollection info = collectionService.getCollectionInfo(table, db);
          if (request.getUpgradeType() == null
              || !info.getUpgradeAvailable()
              || info.getUpgradeType() != request.getUpgradeType()) {
            return Response.status(Response.Status.BAD_REQUEST)
                .entity("That collection cannot be upgraded in that manner")
                .build();
          }

          boolean success =
              collectionService.upgradeCollection(
                  namespace,
                  collection,
                  new DocumentDB(
                      authenticatedDB.getDataStore(),
                      authenticatedDB.getAuthenticationPrincipal(),
                      db.getAuthorizationService()),
                  request.getUpgradeType());

          if (success) {
            table = authenticatedDB.getTable(namespace, collection);
            info = collectionService.getCollectionInfo(table, db);

            Object response = raw ? info : new ResponseWrapper(info);
            return Response.status(Response.Status.OK)
                .entity(Converters.writeResponse(response))
                .build();
          } else {
            return Response.status(Response.Status.INTERNAL_SERVER_ERROR)
                .entity("Collection was not upgraded.")
                .build();
          }
        });
  }
}<|MERGE_RESOLUTION|>--- conflicted
+++ resolved
@@ -2,11 +2,7 @@
 
 import com.fasterxml.jackson.databind.ObjectMapper;
 import io.stargate.auth.Scope;
-<<<<<<< HEAD
-=======
 import io.stargate.auth.SourceAPI;
-import io.stargate.db.datastore.DataStore;
->>>>>>> d8bd4d5f
 import io.stargate.db.schema.SchemaEntity;
 import io.stargate.db.schema.Table;
 import io.stargate.web.docsapi.dao.DocumentDB;
@@ -133,12 +129,12 @@
             throw new IllegalArgumentException("`name` is required to create a collection");
           }
           db.getAuthorizationService()
-<<<<<<< HEAD
               .authorizeSchemaWrite(
-                  docDB.getAuthenticationPrincipal(), namespace, info.getName(), Scope.CREATE);
-=======
-              .authorizeSchemaWrite(token, namespace, info.getName(), Scope.CREATE, SourceAPI.REST);
->>>>>>> d8bd4d5f
+                  docDB.getAuthenticationPrincipal(),
+                  namespace,
+                  info.getName(),
+                  Scope.CREATE,
+                  SourceAPI.REST);
 
           boolean res = collectionService.createCollection(namespace, info.getName(), docDB);
           if (res) {
@@ -181,12 +177,12 @@
           AuthenticatedDB authenticatedDB = db.getDataStoreForToken(token);
 
           db.getAuthorizationService()
-<<<<<<< HEAD
               .authorizeSchemaWrite(
-                  authenticatedDB.getAuthenticationPrincipal(), namespace, collection, Scope.DROP);
-=======
-              .authorizeSchemaWrite(token, namespace, collection, Scope.DROP, SourceAPI.REST);
->>>>>>> d8bd4d5f
+                  authenticatedDB.getAuthenticationPrincipal(),
+                  namespace,
+                  collection,
+                  Scope.DROP,
+                  SourceAPI.REST);
 
           Table toDelete =
               authenticatedDB.getDataStore().schema().keyspace(namespace).table(collection);
@@ -246,12 +242,12 @@
           AuthenticatedDB authenticatedDB = db.getDataStoreForToken(token);
 
           db.getAuthorizationService()
-<<<<<<< HEAD
               .authorizeSchemaWrite(
-                  authenticatedDB.getAuthenticationPrincipal(), namespace, collection, Scope.ALTER);
-=======
-              .authorizeSchemaWrite(token, namespace, collection, Scope.ALTER, SourceAPI.REST);
->>>>>>> d8bd4d5f
+                  authenticatedDB.getAuthenticationPrincipal(),
+                  namespace,
+                  collection,
+                  Scope.ALTER,
+                  SourceAPI.REST);
 
           Table table = authenticatedDB.getTable(namespace, collection);
           if (table == null) {

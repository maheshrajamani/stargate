--- conflicted
+++ resolved
@@ -4,14 +4,10 @@
   <parent>
     <artifactId>stargate</artifactId>
     <groupId>io.stargate</groupId>
-    <version>2.0.0-ALPHA-8-SNAPSHOT</version>
+    <version>2.0.0-ALPHA-9-SNAPSHOT</version>
   </parent>
   <groupId>io.stargate</groupId>
   <artifactId>sgv2-docsapi</artifactId>
-<<<<<<< HEAD
-=======
-  <version>2.0.0-ALPHA-9-SNAPSHOT</version>
->>>>>>> 987a05ca
   <properties>
     <assertj.version>3.22.0</assertj.version>
     <failsafe.useModulePath>false</failsafe.useModulePath>

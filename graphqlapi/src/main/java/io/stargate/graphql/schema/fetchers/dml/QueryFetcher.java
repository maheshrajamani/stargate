--- conflicted
+++ resolved
@@ -78,20 +78,11 @@
 
               ByteBuffer pageState = resultSet.getPagingState();
               if (pageState != null) {
-                result.put("pageState", Base64.getEncoder().encodeToString(pageState.array()));
+                result.put("pageState", ByteBufferUtils.toBase64(pageState));
               }
 
-<<<<<<< HEAD
               return result;
             });
-=======
-    ByteBuffer pageState = resultSet.getPagingState();
-    if (pageState != null) {
-      result.put("pageState", ByteBufferUtils.toBase64(pageState));
-    }
-
-    return result;
->>>>>>> 23c0def8
   }
 
   private BoundQuery buildQuery(DataFetchingEnvironment environment, DataStore dataStore) {

--- conflicted
+++ resolved
@@ -34,7 +34,9 @@
   // Executes a batch of CQL queries.
   rpc ExecuteBatch(Batch) returns (Response) {}
 
-<<<<<<< HEAD
+  // Executes a bi-directional streaming for batches of CQL queries.
+  rpc ExecuteBatchStream(stream Batch) returns (stream StreamingResponse) {}
+
   // Schema creation
   rpc CreateTable(CqlTableCreate) returns (Response) {}
   rpc CreateKeyspace(CqlKeyspaceCreate) returns (Response) {}
@@ -47,8 +49,4 @@
 
   // Requests notification of schema changes.
   rpc GetSchemaNotifications(GetSchemaNotificationsParams) returns (stream SchemaNotification) {}
-=======
-  // Executes a bi-directional streaming for batches of CQL queries.
-  rpc ExecuteBatchStream(stream Batch) returns (stream StreamingResponse) {}
->>>>>>> 01a6b574
 }

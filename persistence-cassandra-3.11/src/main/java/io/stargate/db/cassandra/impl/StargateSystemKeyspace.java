package io.stargate.db.cassandra.impl;

import java.net.InetAddress;
import java.net.UnknownHostException;
import java.util.Collections;
import java.util.Map;
import java.util.UUID;
import java.util.concurrent.CompletableFuture;
import java.util.concurrent.ExecutorService;
import java.util.concurrent.Future;

import org.apache.cassandra.concurrent.Stage;
import org.apache.cassandra.concurrent.StageManager;
import org.apache.cassandra.config.CFMetaData;
import org.apache.cassandra.config.DatabaseDescriptor;
import org.apache.cassandra.config.SchemaConstants;
import org.apache.cassandra.cql3.CQLStatement;
import org.apache.cassandra.cql3.QueryProcessor;
import org.apache.cassandra.cql3.ResultSet;
import org.apache.cassandra.cql3.statements.SelectStatement;
import org.apache.cassandra.db.Keyspace;
import org.apache.cassandra.db.SystemKeyspace;
import org.apache.cassandra.gms.ApplicationState;
import org.apache.cassandra.gms.EndpointState;
import org.apache.cassandra.gms.Gossiper;
import org.apache.cassandra.gms.IEndpointStateChangeSubscriber;
import org.apache.cassandra.gms.VersionedValue;
import org.apache.cassandra.locator.IEndpointSnitch;
import org.apache.cassandra.schema.Functions;
import org.apache.cassandra.schema.KeyspaceMetadata;
import org.apache.cassandra.schema.KeyspaceParams;
import org.apache.cassandra.schema.Tables;
import org.apache.cassandra.schema.Types;
import org.apache.cassandra.schema.Views;
import org.apache.cassandra.service.MigrationManager;
import org.apache.cassandra.service.StorageService;
import org.apache.cassandra.thrift.cassandraConstants;
import org.apache.cassandra.transport.ProtocolVersion;
import org.apache.cassandra.transport.messages.ResultMessage;
import org.apache.cassandra.utils.FBUtilities;
import org.slf4j.Logger;
import org.slf4j.LoggerFactory;

import com.google.common.util.concurrent.Futures;
import io.stargate.db.Result;

import static org.apache.cassandra.cql3.QueryProcessor.executeInternal;
import static org.apache.cassandra.cql3.QueryProcessor.executeOnceInternal;

public class StargateSystemKeyspace
{
    private static final Logger logger = LoggerFactory.getLogger(StargateSystemKeyspace.class);

    public static final String SYSTEM_KEYSPACE_NAME = "stargate_system";
    public static final String LOCAL_TABLE_NAME = "stargate_local";
    public static final String PEERS_TABLE_NAME = "stargate_peers";

    public static final UUID SCHEMA_VERSION = UUID.fromString("17846767-28a1-4acd-a967-f609ff1375f1");

    private static final CFMetaData Local =
            compile(LOCAL_TABLE_NAME,
                    "information about the local node",
                    "CREATE TABLE %s ("
                            + "key text,"
                            + "bootstrapped text,"
                            + "broadcast_address inet,"
                            + "cluster_name text,"
                            + "cql_version text,"
                            + "data_center text,"
                            + "gossip_generation int,"
                            + "host_id uuid,"
                            + "listen_address inet,"
                            + "native_protocol_version text,"
                            + "partitioner text,"
                            + "rack text,"
                            + "release_version text,"
                            + "rpc_address inet,"
                            + "schema_version uuid,"
                            + "thrift_version text,"
                            + "tokens set<varchar>,"
                            + "truncated_at map<uuid, blob>,"
                            + "PRIMARY KEY ((key)))");

    public static final CFMetaData Peers =
            compile(PEERS_TABLE_NAME,
                    "information about known peers in the cluster",
                    "CREATE TABLE %s ("
                            + "peer inet,"
                            + "data_center text,"
                            + "host_id uuid,"
                            + "preferred_ip inet,"
                            + "rack text,"
                            + "release_version text,"
                            + "rpc_address inet,"
                            + "schema_version uuid,"
                            + "tokens set<varchar>,"
                            + "PRIMARY KEY ((peer)))");

    private static CFMetaData compile(String name, String description, String schema)
    {
        return CFMetaData.compile(String.format(schema, name), SYSTEM_KEYSPACE_NAME)
                .comment(description);
    }

    public static Tables tables()
    {
        return Tables.of(Local, Peers);
    }

    public static KeyspaceMetadata metadata()
    {
        return KeyspaceMetadata.create(SYSTEM_KEYSPACE_NAME, KeyspaceParams.local(), tables(), Views.none(), Types.none(), Functions.none());
    }

    public static void persistLocalMetadata()
    {
        String req = "INSERT INTO %s.%s (" +
                "key," +
                "cluster_name," +
                "release_version," +
                "cql_version," +
                "thrift_version," +
                "native_protocol_version," +
                "data_center," +
                "rack," +
                "partitioner," +
                "rpc_address," +
                "broadcast_address," +
                "listen_address," +
                "bootstrapped," +
                "host_id," +
                "tokens," +
                "schema_version" +
                ") VALUES (?, ?, ?, ?, ?, ?, ?, ?, ?, ?, ?, ?, ?, ?, ?, ?)";
        IEndpointSnitch snitch = DatabaseDescriptor.getEndpointSnitch();
        executeOnceInternal(String.format(req, SYSTEM_KEYSPACE_NAME, LOCAL_TABLE_NAME),
                SystemKeyspace.LOCAL,
                DatabaseDescriptor.getClusterName(),
                FBUtilities.getReleaseVersionString(),
                QueryProcessor.CQL_VERSION.toString(),
                cassandraConstants.VERSION,
                String.valueOf(ProtocolVersion.CURRENT.asInt()),
                snitch.getDatacenter(FBUtilities.getBroadcastAddress()),
                snitch.getRack(FBUtilities.getBroadcastAddress()),
                DatabaseDescriptor.getPartitioner().getClass().getName(),
                DatabaseDescriptor.getRpcAddress(),
                FBUtilities.getBroadcastAddress(),
                FBUtilities.getLocalAddress(),
                SystemKeyspace.BootstrapState.COMPLETED.name(),
                SystemKeyspace.getLocalHostId(),
                Collections.singleton(DatabaseDescriptor.getPartitioner().getMinimumToken().toString()),
                SCHEMA_VERSION);
    }

    private static boolean isSystemLocal(SelectStatement statement)
    {
        return statement.columnFamily().equals(SystemKeyspace.LOCAL);
    }

    private static boolean isSystemLocalOrPeers(CQLStatement statement)
    {
        if (statement instanceof SelectStatement)
        {
            SelectStatement selectStatement = (SelectStatement) statement;
            return selectStatement.keyspace().equals(SchemaConstants.SYSTEM_KEYSPACE_NAME) && (isSystemLocal(selectStatement) || selectStatement.columnFamily().equals(SystemKeyspace.PEERS)) ;
        }
        return false;
    }

    private static ResultMessage.Rows interceptSystemLocalOrPeers(CQLStatement statement, org.apache.cassandra.service.QueryState state, org.apache.cassandra.cql3.QueryOptions options, long queryStartNanoTime)
    {
        SelectStatement selectStatement = (SelectStatement) statement;
        SelectStatement peersSelectStatement =
                new SelectStatement(isSystemLocal(selectStatement) ? Local : Peers,
                        selectStatement.getBoundTerms(),
                        selectStatement.parameters,
                        selectStatement.getSelection(),
                        selectStatement.getRestrictions(),
                        false,
                        null,
                        null,
                        null,
                        null);
        ResultMessage.Rows rows = peersSelectStatement.execute(state, options, queryStartNanoTime);
        return new ResultMessage.Rows(new ResultSet(selectStatement.getResultMetadata(), rows.result.rows));
    }


    public static boolean maybeCompleteSystemLocalOrPeers(CQLStatement statement, org.apache.cassandra.service.QueryState state, org.apache.cassandra.cql3.QueryOptions options, long queryStartNanoTime, CompletableFuture<Result> future)
    {
        if (isSystemLocalOrPeers(statement))
        {
            future.complete(Conversion.toResult(interceptSystemLocalOrPeers(statement, state, options, queryStartNanoTime), options.getProtocolVersion()));
            return true;
        }
        return false;
    }

    public static boolean maybeCompleteSystemLocalOrPeersInternal(CQLStatement statement, org.apache.cassandra.service.QueryState state, org.apache.cassandra.cql3.QueryOptions options, long queryStartNanoTime, CompletableFuture<ResultMessage> future)
    {
        if (isSystemLocalOrPeers(statement))
        {
            future.complete(interceptSystemLocalOrPeers(statement, state, options, queryStartNanoTime));
            return true;
        }
        return false;
    }

    public static Future<?> updatePeerInfo(final InetAddress ep, final String columnName, final Object value, ExecutorService executorService)
    {
        if (ep.equals(FBUtilities.getBroadcastAddress()))
        {
            return Futures.immediateFuture(null);
        }

        String req = "INSERT INTO %s.%s (peer, %s) VALUES (?, ?)";
        return executorService.submit((Runnable) () -> executeInternal(String.format(req, SYSTEM_KEYSPACE_NAME, PEERS_TABLE_NAME, columnName), ep, value));
    }

    public static void removeEndpoint(InetAddress ep)
    {
        String req = "DELETE FROM %s.%s WHERE peer = ?";
        executeInternal(String.format(req, SYSTEM_KEYSPACE_NAME, PEERS_TABLE_NAME), ep);
        forceBlockingFlush(PEERS_TABLE_NAME);
    }

    public static void forceBlockingFlush(String cfname)
    {
        if (!DatabaseDescriptor.isUnsafeSystem())
        {
            FBUtilities.waitOnFuture(Keyspace.open(SYSTEM_KEYSPACE_NAME).getColumnFamilyStore(cfname).forceFlush());
        }
    }

    public static class PeersUpdater implements IEndpointStateChangeSubscriber
    {
        @Override
        public void onJoin(InetAddress endpoint, EndpointState epState)
        {
            for (Map.Entry<ApplicationState, VersionedValue> entry : epState.states())
            {
                onChange(endpoint, entry.getKey(), entry.getValue());
            }
        }

        @Override
        public void beforeChange(InetAddress endpoint, EndpointState currentState, ApplicationState newStateKey, VersionedValue newValue)
        {
        }

        @Override
        public void onChange(InetAddress endpoint, ApplicationState state, VersionedValue value)
        {
            if (state == ApplicationState.STATUS)
            {
                return;
            }

            EndpointState epState = Gossiper.instance.getEndpointStateForEndpoint(endpoint);
            if (epState == null || Gossiper.instance.isDeadState(epState))
            {
                logger.debug("Ignoring state change for dead or unknown endpoint: {}", endpoint);
                return;
            }

            if (StorageService.instance.getTokenMetadata().isMember(endpoint))  // We only want stargate nodes (no members)
            {
                return;
            }

            final ExecutorService executor = StageManager.getStage(Stage.MUTATION);
            switch (state)
            {
                case RELEASE_VERSION:
                    updatePeerInfo(endpoint, "release_version", value.value, executor);
                    break;
                case DC:
                    updatePeerInfo(endpoint, "data_center", value.value, executor);
                    break;
                case RACK:
                    updatePeerInfo(endpoint, "rack", value.value, executor);
                    break;
                case RPC_ADDRESS:
                    try
                    {
                        updatePeerInfo(endpoint, "rpc_address", InetAddress.getByName(value.value), executor);
                    }
                    catch (UnknownHostException e)
                    {
                        throw new RuntimeException(e);
                    }
                    break;
                case SCHEMA:
                    // Use a fix schema version for all peers (always in agreement) because stargate waits
                    // for DDL queries to reach agreement before returning.
                    updatePeerInfo(endpoint, "schema_version", SCHEMA_VERSION, executor);
<<<<<<< HEAD
=======

                    // This fix schedules a schema pull for the non-member node and is required because
                    // `StorageService.onChange()` doesn't do this for non-member nodes.
                    MigrationManager.instance.scheduleSchemaPull(endpoint, epState);
>>>>>>> ecfc8a87
                    break;
                case HOST_ID:
                    updatePeerInfo(endpoint, "host_id", UUID.fromString(value.value), executor);
                    break;
            }

            updatePeerInfo(endpoint, "tokens", Collections.singleton(DatabaseDescriptor.getPartitioner().getMinimumToken().toString()), executor);
        }

        @Override
        public void onAlive(InetAddress endpoint, EndpointState state)
        {
        }

        @Override
        public void onDead(InetAddress endpoint, EndpointState state)
        {
        }

        @Override
        public void onRemove(InetAddress endpoint)
        {
            removeEndpoint(endpoint);
        }

        @Override
        public void onRestart(InetAddress endpoint, EndpointState state)
        {
        }
    }
}<|MERGE_RESOLUTION|>--- conflicted
+++ resolved
@@ -294,13 +294,10 @@
                     // Use a fix schema version for all peers (always in agreement) because stargate waits
                     // for DDL queries to reach agreement before returning.
                     updatePeerInfo(endpoint, "schema_version", SCHEMA_VERSION, executor);
-<<<<<<< HEAD
-=======
 
                     // This fix schedules a schema pull for the non-member node and is required because
                     // `StorageService.onChange()` doesn't do this for non-member nodes.
                     MigrationManager.instance.scheduleSchemaPull(endpoint, epState);
->>>>>>> ecfc8a87
                     break;
                 case HOST_ID:
                     updatePeerInfo(endpoint, "host_id", UUID.fromString(value.value), executor);

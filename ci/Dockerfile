FROM ubuntu:focal

ARG DEBIAN_FRONTEND=noninteractive
ENV TZ=UTC
RUN ln -snf /usr/share/zoneinfo/$TZ /etc/localtime && echo $TZ > /etc/timezone

RUN apt-get update \
    && apt-get install -y \
    openjdk-8-jdk \
    openjdk-17-jdk \
    git \
    gcc \
    python-dev \
    python2.7 \
    python-setuptools \
    python-six \
    python-yaml \
    sudo \
    maven \
    apt-transport-https \
    ca-certificates \
    curl \
    software-properties-common

RUN curl -fsSL https://download.docker.com/linux/ubuntu/gpg | sudo apt-key add -

RUN add-apt-repository "deb [arch=amd64] https://download.docker.com/linux/ubuntu focal stable" \
    && apt-get update \
    && apt-cache policy docker-ce \
    && apt-get install docker-ce -y

RUN update-alternatives --set java /usr/lib/jvm/java-8-openjdk-amd64/jre/bin/java \
    && export JAVA_HOME="/usr/lib/jvm/java-1.8.0-openjdk-amd64" \
    && export PATH=$PATH:$JAVA_HOME/bin \
    && java -version

# psutil needed as an explicit dep of the ccm
# see https://github.com/riptano/ccm#requirements
RUN ln -sf /usr/bin/python2.7 /usr/bin/python \
    && curl https://bootstrap.pypa.io/pip/2.7/get-pip.py --output get-pip.py \
    && python2.7 get-pip.py \
    && pip install psutil

RUN adduser --disabled-password --gecos "" ubuntu \
    && usermod -aG sudo ubuntu \
    && echo "ubuntu     ALL=(ALL) NOPASSWD:/usr/bin/python" >> /etc/sudoers \
    && usermod -aG docker ubuntu \
    && su - ubuntu

RUN git clone --branch master --single-branch https://github.com/riptano/ccm.git && \
    cd ccm && \
    sudo python setup.py install

# Create clusters to pre-download necessary artifacts
RUN ccm create -v 4.0.3 stargate_40 && ccm remove stargate_40
RUN ccm create -v 3.11.12 stargate_311 && ccm remove stargate_311
RUN ccm create -v 6.8.21 --dse stargate_dse68 && ccm remove stargate_dse68

<<<<<<< HEAD
# copy toolchains to the correct location
=======
# init the maven user home dir with correct permissions
# needed for running maven wrapper
>>>>>>> b92e7879
RUN mkdir /home/ubuntu/.m2/ \
    && chown ubuntu:ubuntu /home/ubuntu/.m2/

CMD ["/bin/bash"]<|MERGE_RESOLUTION|>--- conflicted
+++ resolved
@@ -56,12 +56,8 @@
 RUN ccm create -v 3.11.12 stargate_311 && ccm remove stargate_311
 RUN ccm create -v 6.8.21 --dse stargate_dse68 && ccm remove stargate_dse68
 
-<<<<<<< HEAD
-# copy toolchains to the correct location
-=======
 # init the maven user home dir with correct permissions
 # needed for running maven wrapper
->>>>>>> b92e7879
 RUN mkdir /home/ubuntu/.m2/ \
     && chown ubuntu:ubuntu /home/ubuntu/.m2/
 

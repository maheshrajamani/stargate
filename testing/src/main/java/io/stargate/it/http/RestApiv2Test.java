/*
 * Copyright The Stargate Authors
 *
 * Licensed under the Apache License, Version 2.0 (the "License");
 * you may not use this file except in compliance with the License.
 * You may obtain a copy of the License at
 *
 * http://www.apache.org/licenses/LICENSE-2.0
 *
 * Unless required by applicable law or agreed to in writing, software
 * distributed under the License is distributed on an "AS IS" BASIS,
 * WITHOUT WARRANTIES OR CONDITIONS OF ANY KIND, either express or implied.
 * See the License for the specific language governing permissions and
 * limitations under the License.
 */
package io.stargate.it.http;

import static org.assertj.core.api.Assertions.assertThat;
import static org.assertj.core.api.Assumptions.assumeThat;

import com.datastax.oss.driver.api.core.CqlSession;
import com.datastax.oss.driver.api.core.cql.Row;
import com.datastax.oss.driver.api.core.cql.SimpleStatement;
import com.fasterxml.jackson.core.type.TypeReference;
import com.fasterxml.jackson.databind.DeserializationFeature;
import com.fasterxml.jackson.databind.JavaType;
import com.fasterxml.jackson.databind.ObjectMapper;
import com.fasterxml.jackson.databind.ObjectReader;
import io.stargate.auth.model.AuthTokenResponse;
import io.stargate.it.BaseIntegrationTest;
import io.stargate.it.driver.CqlSessionExtension;
import io.stargate.it.driver.CqlSessionSpec;
import io.stargate.it.http.models.Credentials;
import io.stargate.it.storage.StargateConnectionInfo;
import io.stargate.web.models.ApiError;
import io.stargate.web.models.Keyspace;
import io.stargate.web.restapi.models.ColumnDefinition;
import io.stargate.web.restapi.models.GetResponseWrapper;
import io.stargate.web.restapi.models.IndexAdd;
import io.stargate.web.restapi.models.IndexKind;
import io.stargate.web.restapi.models.PrimaryKey;
import io.stargate.web.restapi.models.RESTResponseWrapper;
import io.stargate.web.restapi.models.SuccessResponse;
import io.stargate.web.restapi.models.TableAdd;
import io.stargate.web.restapi.models.TableOptions;
import io.stargate.web.restapi.models.TableResponse;
import java.io.IOException;
import java.lang.reflect.Method;
<<<<<<< HEAD
import java.util.*;
=======
import java.util.ArrayList;
import java.util.Arrays;
import java.util.Collection;
import java.util.Collections;
import java.util.HashMap;
import java.util.HashSet;
import java.util.LinkedHashSet;
import java.util.List;
import java.util.Map;
import java.util.Optional;
import java.util.Set;
import java.util.UUID;
>>>>>>> d0ed3a7f
import java.util.stream.Collectors;
import net.jcip.annotations.NotThreadSafe;
import org.apache.http.HttpStatus;
import org.junit.jupiter.api.BeforeEach;
import org.junit.jupiter.api.Test;
import org.junit.jupiter.api.TestInfo;
import org.junit.jupiter.api.extension.ExtendWith;

@NotThreadSafe
@ExtendWith(CqlSessionExtension.class)
@CqlSessionSpec()
@ExtendWith(RestApiExtension.class)
@RestApiSpec()
public class RestApiv2Test extends BaseIntegrationTest {

  private String keyspaceName;
  private String tableName;
  private static String authToken;
  private String restUrlBase;

  // TODO: can remove after new REST service implements schema and insert operations
  private String legacyRestUrlBase;

  private static final ObjectMapper objectMapper = new ObjectMapper();

  static {
    objectMapper.configure(DeserializationFeature.FAIL_ON_UNKNOWN_PROPERTIES, false);
  }

  private static final ObjectReader LIST_OF_MAPS_GETRESPONSE_READER =
      objectMapper.readerFor(ListOfMapsGetResponseWrapper.class);

  private static final ObjectReader MAP_GETRESPONSE_READER =
      objectMapper.readerFor(MapGetResponseWrapper.class);

  static class ListOfMapsGetResponseWrapper extends GetResponseWrapper<List<Map<String, Object>>> {
    public ListOfMapsGetResponseWrapper() {
      super(-1, null, null);
    }
  }

  static class MapGetResponseWrapper extends GetResponseWrapper<Map<String, Object>> {
    public MapGetResponseWrapper() {
      super(-1, null, null);
    }
  }

  @BeforeEach
  public void setup(
      TestInfo testInfo, StargateConnectionInfo cluster, RestApiConnectionInfo restApi)
      throws IOException {
    restUrlBase = "http://" + restApi.host() + ":" + restApi.port();
    legacyRestUrlBase = "http://" + cluster.seedAddress() + ":8082";
    String authUrlBase =
        "http://" + cluster.seedAddress() + ":8081"; // TODO: make auth port configurable

    String body =
        RestUtils.post(
            "",
            String.format("%s/v1/auth/token/generate", authUrlBase),
            objectMapper.writeValueAsString(new Credentials("cassandra", "cassandra")),
            HttpStatus.SC_CREATED);

    AuthTokenResponse authTokenResponse = objectMapper.readValue(body, AuthTokenResponse.class);
    authToken = authTokenResponse.getAuthToken();
    assertThat(authToken).isNotNull();

    Optional<String> name = testInfo.getTestMethod().map(Method::getName);
    assertThat(name).isPresent();
    String testName = name.get();

    // TODO: temporarily enforcing lower case names,
    // should remove to ensure support for mixed case identifiers
    keyspaceName = "ks_" + testName.toLowerCase() + "_" + System.currentTimeMillis();
    tableName = "tbl_" + testName.toLowerCase() + "_" + System.currentTimeMillis();
  }

  @Test
  public void getKeyspaces() throws IOException {
    String body =
        RestUtils.get(
            authToken, String.format("%s/v2/schemas/keyspaces", restUrlBase), HttpStatus.SC_OK);

    List<Keyspace> keyspaces =
        readWrappedRESTResponse(body, new TypeReference<List<Keyspace>>() {});
    assertThat(keyspaces)
        .anySatisfy(
            value ->
                assertThat(value)
                    .usingRecursiveComparison()
                    .isEqualTo(new Keyspace("system", null)));
  }

  @Test
  public void getKeyspacesMissingToken() throws IOException {
    RestUtils.get(
        "", String.format("%s/v2/schemas/keyspaces", restUrlBase), HttpStatus.SC_UNAUTHORIZED);
  }

  @Test
  public void getKeyspacesBadToken() throws IOException {
    RestUtils.get(
        "foo", String.format("%s/v2/schemas/keyspaces", restUrlBase), HttpStatus.SC_UNAUTHORIZED);
  }

  @Test
  public void getKeyspacesRaw() throws IOException {
    String body =
        RestUtils.get(
            authToken,
            String.format("%s/v2/schemas/keyspaces?raw=true", restUrlBase),
            HttpStatus.SC_OK);

    List<Keyspace> keyspaces = objectMapper.readValue(body, new TypeReference<List<Keyspace>>() {});
    assertThat(keyspaces)
        .anySatisfy(
            value ->
                assertThat(value)
                    .usingRecursiveComparison()
                    .isEqualTo(new Keyspace("system_schema", null)));
  }

  @Test
  public void getKeyspace() throws IOException {
    String body =
        RestUtils.get(
            authToken,
            String.format("%s/v2/schemas/keyspaces/system", restUrlBase),
            HttpStatus.SC_OK);
    Keyspace keyspace = readWrappedRESTResponse(body, Keyspace.class);
    assertThat(keyspace).usingRecursiveComparison().isEqualTo(new Keyspace("system", null));
  }

  @Test
  public void getKeyspaceRaw() throws IOException {
    String body =
        RestUtils.get(
            authToken,
            String.format("%s/v2/schemas/keyspaces/system?raw=true", restUrlBase),
            HttpStatus.SC_OK);

    Keyspace keyspace = objectMapper.readValue(body, Keyspace.class);

    assertThat(keyspace).usingRecursiveComparison().isEqualTo(new Keyspace("system", null));
  }

  @Test
  public void getKeyspaceNotFound() throws IOException {
    RestUtils.get(
        authToken,
        String.format("%s/v2/schemas/keyspaces/ks_not_found", restUrlBase),
        HttpStatus.SC_NOT_FOUND);
  }

  @Test
  public void createKeyspace() throws IOException {
    String keyspaceName = "ks_createkeyspace_" + System.currentTimeMillis();
    createKeyspace(keyspaceName);

    String body =
        RestUtils.get(
            authToken,
            String.format("%s/v2/schemas/keyspaces/%s?raw=true", restUrlBase, keyspaceName),
            HttpStatus.SC_OK);

    Keyspace keyspace = objectMapper.readValue(body, Keyspace.class);

    assertThat(keyspace).usingRecursiveComparison().isEqualTo(new Keyspace(keyspaceName, null));
  }

  @Test
  public void createKeyspaceWithInvalidJson() throws IOException {
    RestUtils.post(
        authToken,
        String.format("%s/v2/schemas/keyspaces", restUrlBase),
        "{\"name\" \"badjsonkeyspace\", \"replicas\": 1}",
        HttpStatus.SC_BAD_REQUEST);
  }

  @Test
  public void deleteKeyspace() throws IOException {
    String keyspaceName = "ks_createkeyspace_" + System.currentTimeMillis();
    createKeyspace(keyspaceName);

    RestUtils.get(
        authToken,
        String.format("%s/v2/schemas/keyspaces/%s", restUrlBase, keyspaceName),
        HttpStatus.SC_OK);

    RestUtils.delete(
        authToken,
        String.format("%s/v2/schemas/keyspaces/%s", restUrlBase, keyspaceName),
        HttpStatus.SC_NO_CONTENT);

    RestUtils.get(
        authToken,
        String.format("%s/v2/schemas/keyspaces/%s", restUrlBase, keyspaceName),
        HttpStatus.SC_NOT_FOUND);
  }

  @Test
  public void getTables() throws IOException {
    String body =
        RestUtils.get(
            authToken,
            String.format("%s/v2/schemas/keyspaces/system/tables", restUrlBase),
            HttpStatus.SC_OK);

    List<TableResponse> tables =
        readWrappedRESTResponse(body, new TypeReference<List<TableResponse>>() {});

    assertThat(tables.size()).isGreaterThan(5);
    assertThat(tables)
        .anySatisfy(
            value ->
                assertThat(value)
                    .isEqualToComparingOnlyGivenFields(
                        new TableResponse("local", "system", null, null, null),
                        "name",
                        "keyspace"));
  }

  @Test
  public void getTablesRaw() throws IOException {
    String body =
        RestUtils.get(
            authToken,
            String.format("%s/v2/schemas/keyspaces/system/tables?raw=true", restUrlBase),
            HttpStatus.SC_OK);

    List<TableResponse> tables =
        objectMapper.readValue(body, new TypeReference<List<TableResponse>>() {});

    assertThat(tables.size()).isGreaterThan(5);
    assertThat(tables)
        .anySatisfy(
            value ->
                assertThat(value)
                    .usingRecursiveComparison()
                    .ignoringFields("columnDefinitions", "primaryKey", "tableOptions")
                    .isEqualTo(new TableResponse("local", "system", null, null, null)));
  }

  @Test
  public void getTable() throws IOException {
    String body =
        RestUtils.get(
            authToken,
            String.format("%s/v2/schemas/keyspaces/system/tables/local", restUrlBase),
            HttpStatus.SC_OK);

    TableResponse table = readWrappedRESTResponse(body, TableResponse.class);
    assertThat(table.getKeyspace()).isEqualTo("system");
    assertThat(table.getName()).isEqualTo("local");
    assertThat(table.getColumnDefinitions()).isNotNull();
  }

  @Test
  public void getTableRaw() throws IOException {
    String body =
        RestUtils.get(
            authToken,
            String.format("%s/v2/schemas/keyspaces/system/tables/local?raw=true", restUrlBase),
            HttpStatus.SC_OK);

    TableResponse table = objectMapper.readValue(body, TableResponse.class);
    assertThat(table.getKeyspace()).isEqualTo("system");
    assertThat(table.getName()).isEqualTo("local");
    assertThat(table.getColumnDefinitions()).isNotNull();
  }

  @Test
  public void getTableComplex() throws IOException {
    createKeyspace(keyspaceName);
    createComplexTable(keyspaceName, tableName);

    String body =
        RestUtils.get(
            authToken,
            String.format(
                "%s/v2/schemas/keyspaces/%s/tables/%s", restUrlBase, keyspaceName, tableName),
            HttpStatus.SC_OK);

    TableResponse table = readWrappedRESTResponse(body, TableResponse.class);
    assertThat(table.getKeyspace()).isEqualTo(keyspaceName);
    assertThat(table.getName()).isEqualTo(tableName);
    assertThat(table.getColumnDefinitions()).isNotNull();
    ColumnDefinition columnDefinition =
        table.getColumnDefinitions().stream()
            .filter(c -> c.getName().equals("col1"))
            .findFirst()
            .orElseThrow(() -> new AssertionError("Column not found"));
    assertThat(columnDefinition)
        .usingRecursiveComparison()
        .isEqualTo(new ColumnDefinition("col1", "frozen<map<date, varchar>>", false));
  }

  @Test
  public void getTableNotFound() throws IOException {
    RestUtils.get(
        authToken,
        String.format("%s/v2/schemas/keyspaces/system/tables/tbl_not_found", restUrlBase),
        HttpStatus.SC_NOT_FOUND);
  }

  @Test
  public void createTable() throws IOException {
    createKeyspace(keyspaceName);
    createTable(keyspaceName, tableName);

    String body =
        RestUtils.get(
            authToken,
            String.format(
                "%s/v2/schemas/keyspaces/%s/tables/%s?raw=true",
                restUrlBase, keyspaceName, tableName),
            HttpStatus.SC_OK);

    TableResponse table = objectMapper.readValue(body, TableResponse.class);
    assertThat(table.getKeyspace()).isEqualTo(keyspaceName);
    assertThat(table.getName()).isEqualTo(tableName);
    assertThat(table.getColumnDefinitions()).isNotNull();
  }

  @Test
  public void updateTable() throws IOException {
    createKeyspace(keyspaceName);
    createTable(keyspaceName, tableName);

    TableAdd tableUpdate = new TableAdd();
    tableUpdate.setName(tableName);

    TableOptions tableOptions = new TableOptions();
    tableOptions.setDefaultTimeToLive(5);
    tableUpdate.setTableOptions(tableOptions);

    RestUtils.put(
        authToken,
        String.format("%s/v2/schemas/keyspaces/%s/tables/%s", restUrlBase, keyspaceName, tableName),
        objectMapper.writeValueAsString(tableUpdate),
        HttpStatus.SC_OK);
  }

  @Test
  public void deleteTable() throws IOException {
    createKeyspace(keyspaceName);
    createTable(keyspaceName, tableName);

    RestUtils.delete(
        authToken,
        String.format("%s/v2/schemas/keyspaces/%s/tables/%s", restUrlBase, keyspaceName, tableName),
        HttpStatus.SC_NO_CONTENT);
  }

  @Test
  public void createIndex(CqlSession session) throws IOException {
    createKeyspace(keyspaceName);
    tableName = "tbl_createtable_" + System.currentTimeMillis();
    createTestTable(
        tableName,
        Arrays.asList("id text", "firstname text", "lastname text", "email list<text>"),
        Collections.singletonList("id"),
        null);

    IndexAdd indexAdd = new IndexAdd();
    indexAdd.setColumn("firstname");
    indexAdd.setName("test_idx");
    indexAdd.setIfNotExists(false);

    String body =
        RestUtils.post(
            authToken,
            String.format(
                "%s/v2/schemas/keyspaces/%s/tables/%s/indexes",
                restUrlBase, keyspaceName, tableName),
            objectMapper.writeValueAsString(indexAdd),
            HttpStatus.SC_CREATED);
    SuccessResponse successResponse =
        objectMapper.readValue(body, new TypeReference<SuccessResponse>() {});
    assertThat(successResponse.getSuccess()).isTrue();

    List<Row> rows = session.execute("SELECT * FROM system_schema.indexes;").all();
    assertThat(rows.stream().anyMatch(i -> "test_idx".equals(i.getString("index_name")))).isTrue();

    // don't create and index if it already exists and don't throw error
    indexAdd.setIfNotExists(true);
    body =
        RestUtils.post(
            authToken,
            String.format(
                "%s/v2/schemas/keyspaces/%s/tables/%s/indexes",
                restUrlBase, keyspaceName, tableName),
            objectMapper.writeValueAsString(indexAdd),
            HttpStatus.SC_CREATED);
    successResponse = objectMapper.readValue(body, new TypeReference<SuccessResponse>() {});
    assertThat(successResponse.getSuccess()).isTrue();

    // throw error if index already exists
    indexAdd.setIfNotExists(false);
    body =
        RestUtils.post(
            authToken,
            String.format(
                "%s/v2/schemas/keyspaces/%s/tables/%s/indexes",
                restUrlBase, keyspaceName, tableName),
            objectMapper.writeValueAsString(indexAdd),
            HttpStatus.SC_BAD_REQUEST);

    ApiError response = objectMapper.readValue(body, ApiError.class);
    assertThat(response.getCode()).isEqualTo(HttpStatus.SC_BAD_REQUEST);
    assertThat(response.getDescription())
        .isEqualTo("Bad request: An index named test_idx already exists");

    // successufully index a collection
    indexAdd.setColumn("email");
    indexAdd.setName(null);
    indexAdd.setKind(IndexKind.VALUES);
    body =
        RestUtils.post(
            authToken,
            String.format(
                "%s/v2/schemas/keyspaces/%s/tables/%s/indexes",
                restUrlBase, keyspaceName, tableName),
            objectMapper.writeValueAsString(indexAdd),
            HttpStatus.SC_CREATED);
    successResponse = objectMapper.readValue(body, new TypeReference<SuccessResponse>() {});
    assertThat(successResponse.getSuccess()).isTrue();
  }

  @Test
  public void createCustomIndex(CqlSession session) throws IOException {
    // TODO remove this when we figure out how to enable SAI indexes in Cassandra 4
    assumeThat(isCassandra4())
        .as(
            "Disabled because it is currently not possible to enable SAI indexes "
                + "on a Cassandra 4 backend")
        .isFalse();

    createKeyspace(keyspaceName);
    tableName = "tbl_createtable_" + System.currentTimeMillis();
    createTestTable(
        tableName,
        Arrays.asList("id text", "firstname text", "lastname text", "email list<text>"),
        Collections.singletonList("id"),
        null);

    IndexAdd indexAdd = new IndexAdd();
    String indexType = "org.apache.cassandra.index.sasi.SASIIndex";
    indexAdd.setColumn("lastname");
    indexAdd.setName("test_custom_idx");
    indexAdd.setType(indexType);
    indexAdd.setIfNotExists(false);
    indexAdd.setKind(null);

    Map<String, String> options = new HashMap<>();
    options.put("mode", "CONTAINS");
    indexAdd.setOptions(options);

    String body =
        RestUtils.post(
            authToken,
            String.format(
                "%s/v2/schemas/keyspaces/%s/tables/%s/indexes",
                restUrlBase, keyspaceName, tableName),
            objectMapper.writeValueAsString(indexAdd),
            HttpStatus.SC_CREATED);
    SuccessResponse successResponse =
        objectMapper.readValue(body, new TypeReference<SuccessResponse>() {});
    assertThat(successResponse.getSuccess()).isTrue();

    Collection<Row> rows = session.execute("SELECT * FROM system_schema.indexes;").all();
    Optional<Row> row =
        rows.stream().filter(i -> "test_custom_idx".equals(i.getString("index_name"))).findFirst();
    Map<String, String> optionsReturned = row.get().getMap("options", String.class, String.class);

    assertThat(optionsReturned.get("class_name")).isEqualTo(indexType);
    assertThat(optionsReturned.get("target")).isEqualTo("\"lastname\"");
    assertThat(optionsReturned.get("mode")).isEqualTo("CONTAINS");
  }

  @Test
  public void createInvalidIndex() throws IOException {
    createKeyspace(keyspaceName);
    String tableName = "tbl_createtable_" + System.currentTimeMillis();
    createTestTable(
        tableName,
        Arrays.asList("id text", "firstname text", "email list<text>"),
        Collections.singletonList("id"),
        null);

    // invalid table
    IndexAdd indexAdd = new IndexAdd();
    indexAdd.setColumn("firstname");
    String body =
        RestUtils.post(
            authToken,
            String.format(
                "%s/v2/schemas/keyspaces/%s/tables/invalid_table/indexes",
                restUrlBase, keyspaceName),
            objectMapper.writeValueAsString(indexAdd),
            HttpStatus.SC_NOT_FOUND);
    ApiError response = objectMapper.readValue(body, ApiError.class);
    assertThat(response.getCode()).isEqualTo(HttpStatus.SC_NOT_FOUND);
    assertThat(response.getDescription()).isEqualTo("Table 'invalid_table' not found in keyspace.");

    // invalid column
    indexAdd.setColumn("invalid_column");
    body =
        RestUtils.post(
            authToken,
            String.format(
                "%s/v2/schemas/keyspaces/%s/tables/%s/indexes",
                restUrlBase, keyspaceName, tableName),
            objectMapper.writeValueAsString(indexAdd),
            HttpStatus.SC_NOT_FOUND);

    response = objectMapper.readValue(body, ApiError.class);
    assertThat(response.getCode()).isEqualTo(HttpStatus.SC_NOT_FOUND);
    assertThat(response.getDescription()).isEqualTo("Column 'invalid_column' not found in table.");

    // invalid index kind
    indexAdd.setColumn("firstname");
    indexAdd.setKind(IndexKind.ENTRIES);
    body =
        RestUtils.post(
            authToken,
            String.format(
                "%s/v2/schemas/keyspaces/%s/tables/%s/indexes",
                restUrlBase, keyspaceName, tableName),
            objectMapper.writeValueAsString(indexAdd),
            HttpStatus.SC_BAD_REQUEST);

    response = objectMapper.readValue(body, ApiError.class);
    assertThat(response.getCode()).isEqualTo(HttpStatus.SC_BAD_REQUEST);
    assertThat(response.getDescription())
        .isEqualTo("Bad request: Indexing entries can only be used with a map");
  }

  @Test
  public void listAllIndexes(CqlSession session) throws IOException {
    createKeyspace(keyspaceName);
    tableName = "tbl_createtable_" + System.currentTimeMillis();
    createTestTable(
        tableName,
        Arrays.asList("id text", "firstname text", "email list<text>"),
        Collections.singletonList("id"),
        null);

    String body =
        RestUtils.get(
            authToken,
            String.format(
                "%s/v2/schemas/keyspaces/%s/tables/%s/indexes",
                restUrlBase, keyspaceName, tableName),
            HttpStatus.SC_OK);
    assertThat(body).isEqualTo("[]");

    IndexAdd indexAdd = new IndexAdd();
    indexAdd.setColumn("firstname");
    indexAdd.setName("test_idx");
    indexAdd.setIfNotExists(false);

    RestUtils.post(
        authToken,
        String.format(
            "%s/v2/schemas/keyspaces/%s/tables/%s/indexes", restUrlBase, keyspaceName, tableName),
        objectMapper.writeValueAsString(indexAdd),
        HttpStatus.SC_CREATED);

    body =
        RestUtils.get(
            authToken,
            String.format(
                "%s/v2/schemas/keyspaces/%s/tables/%s/indexes",
                restUrlBase, keyspaceName, tableName),
            HttpStatus.SC_OK);

    List<Map<String, Object>> data =
        objectMapper.readValue(body, new TypeReference<List<Map<String, Object>>>() {});

    assertThat(data.stream().anyMatch(m -> "test_idx".equals(m.get("index_name")))).isTrue();
  }

  @Test
  public void dropIndex(CqlSession session) throws IOException {
    createKeyspace(keyspaceName);
    tableName = "tbl_createtable_" + System.currentTimeMillis();
    createTestTable(
        tableName,
        Arrays.asList("id text", "firstname text", "email list<text>"),
        Collections.singletonList("id"),
        null);

    IndexAdd indexAdd = new IndexAdd();
    indexAdd.setColumn("firstname");
    indexAdd.setName("test_idx");
    indexAdd.setIfNotExists(false);

    RestUtils.post(
        authToken,
        String.format(
            "%s/v2/schemas/keyspaces/%s/tables/%s/indexes", restUrlBase, keyspaceName, tableName),
        objectMapper.writeValueAsString(indexAdd),
        HttpStatus.SC_CREATED);

    SimpleStatement selectIndexes =
        SimpleStatement.newInstance(
            "SELECT * FROM system_schema.indexes WHERE keyspace_name = ? AND table_name = ?",
            keyspaceName,
            tableName);
    List<Row> rows = session.execute(selectIndexes).all();
    assertThat(rows.size()).isEqualTo(1);

    String indexName = "test_idx";
    RestUtils.delete(
        authToken,
        String.format(
            "%s/v2/schemas/keyspaces/%s/tables/%s/indexes/%s",
            restUrlBase, keyspaceName, tableName, indexName),
        HttpStatus.SC_NO_CONTENT);

    rows = session.execute(selectIndexes).all();
    assertThat(rows.size()).isEqualTo(0);

    indexName = "invalid_idx";
    String body =
        RestUtils.delete(
            authToken,
            String.format(
                "%s/v2/schemas/keyspaces/%s/tables/%s/indexes/%s",
                restUrlBase, keyspaceName, tableName, indexName),
            HttpStatus.SC_NOT_FOUND);

    ApiError response = objectMapper.readValue(body, ApiError.class);
    assertThat(response.getCode()).isEqualTo(HttpStatus.SC_NOT_FOUND);
    assertThat(response.getDescription()).isEqualTo("Index 'invalid_idx' not found.");

    // ifExists=true
    indexName = "invalid_idx";
    RestUtils.delete(
        authToken,
        String.format(
            "%s/v2/schemas/keyspaces/%s/tables/%s/indexes/%s?ifExists=true",
            restUrlBase, keyspaceName, tableName, indexName),
        HttpStatus.SC_NO_CONTENT);
  }

  @Test
  public void createTableWithNullOptions() throws IOException {
    createKeyspace(keyspaceName);

    TableAdd tableAdd = new TableAdd();
    tableAdd.setName("t1");

    List<ColumnDefinition> columnDefinitions = new ArrayList<>();

    columnDefinitions.add(new ColumnDefinition("id", "uuid"));
    columnDefinitions.add(new ColumnDefinition("lastname", "text"));
    columnDefinitions.add(new ColumnDefinition("firstname", "text"));

    tableAdd.setColumnDefinitions(columnDefinitions);

    PrimaryKey primaryKey = new PrimaryKey();
    primaryKey.setPartitionKey(Collections.singletonList("id"));
    tableAdd.setPrimaryKey(primaryKey);
    tableAdd.setTableOptions(null);

    String body =
        RestUtils.post(
            authToken,
            String.format("%s/v2/schemas/keyspaces/%s/tables", restUrlBase, keyspaceName),
            objectMapper.writeValueAsString(tableAdd),
            HttpStatus.SC_CREATED);

    SuccessResponse successResponse =
        objectMapper.readValue(body, new TypeReference<SuccessResponse>() {});
    assertThat(successResponse.getSuccess()).isTrue();
  }

  @Test
  public void createTableMissingClustering() throws IOException {
    createKeyspace(keyspaceName);
    TableAdd tableAdd = new TableAdd();
    tableAdd.setName(tableName);

    List<ColumnDefinition> columnDefinitions = new ArrayList<>();

    columnDefinitions.add(new ColumnDefinition("pk1", "int"));
    columnDefinitions.add(new ColumnDefinition("ck1", "int"));

    tableAdd.setColumnDefinitions(columnDefinitions);

    PrimaryKey primaryKey = new PrimaryKey();
    primaryKey.setPartitionKey(Collections.singletonList("pk1"));
    primaryKey.setClusteringKey(Collections.singletonList("ck1"));
    tableAdd.setPrimaryKey(primaryKey);

    tableAdd.setTableOptions(new TableOptions(0, null));

    String body =
        RestUtils.post(
            authToken,
            String.format("%s/v2/schemas/keyspaces/%s/tables", restUrlBase, keyspaceName),
            objectMapper.writeValueAsString(tableAdd),
            HttpStatus.SC_CREATED);

    SuccessResponse successResponse =
        objectMapper.readValue(body, new TypeReference<SuccessResponse>() {});
    assertThat(successResponse.getSuccess()).isTrue();

    body =
        RestUtils.get(
            authToken,
            String.format(
                "%s/v2/schemas/keyspaces/%s/tables/%s?raw=true",
                restUrlBase, keyspaceName, tableName),
            HttpStatus.SC_OK);

    TableResponse table = objectMapper.readValue(body, TableResponse.class);
    assertThat(table.getTableOptions().getClusteringExpression().get(0).getOrder())
        .isEqualTo("ASC");
  }

  @Test
  public void getRowsWithQuery() throws IOException {
    createKeyspace(keyspaceName);
    createTable(keyspaceName, tableName);

    String rowIdentifier = UUID.randomUUID().toString();
    Map<String, String> row = new HashMap<>();
    row.put("id", rowIdentifier);
    row.put("firstname", "John");

    RestUtils.post(
        authToken,
        String.format("%s/v2/keyspaces/%s/%s", restUrlBase, keyspaceName, tableName),
        objectMapper.writeValueAsString(row),
        HttpStatus.SC_CREATED);

    String whereClause = String.format("{\"id\":{\"$eq\":\"%s\"}}", rowIdentifier);
    String body =
        RestUtils.get(
            authToken,
            String.format(
                "%s/v2/keyspaces/%s/%s?where=%s",
                restUrlBase, keyspaceName, tableName, whereClause),
            HttpStatus.SC_OK);

    @SuppressWarnings("rawtypes")
    ListOfMapsGetResponseWrapper getResponseWrapper =
        objectMapper.readValue(body, ListOfMapsGetResponseWrapper.class);
    List<Map<String, Object>> data = getResponseWrapper.getData();
    assertThat(data.get(0).get("id")).isEqualTo(rowIdentifier);
    assertThat(data.get(0).get("firstname")).isEqualTo("John");
  }

  @Test
  public void getRowsWithQueryAndPaging() throws IOException {
    String rowIdentifier = setupClusteringTestCase();

    String whereClause = String.format("{\"id\":{\"$eq\":\"%s\"}}", rowIdentifier);
    String body =
        RestUtils.get(
            authToken,
            String.format(
                "%s/v2/keyspaces/%s/%s?where=%s&page-size=1",
                restUrlBase, keyspaceName, tableName, whereClause),
            HttpStatus.SC_OK);

    ListOfMapsGetResponseWrapper getResponseWrapper =
        LIST_OF_MAPS_GETRESPONSE_READER.readValue(body);
    List<Map<String, Object>> data = getResponseWrapper.getData();
    assertThat(getResponseWrapper.getCount()).isEqualTo(1);
    assertThat(getResponseWrapper.getPageState()).isNotEmpty();
    assertThat(data.get(0).get("id")).isEqualTo(1);
    assertThat(data.get(0).get("firstname")).isEqualTo("John");
    assertThat(data.get(0).get("expense_id")).isEqualTo(1);
  }

  @Test
  public void getRowsWithQueryAndRaw() throws IOException {
    createKeyspace(keyspaceName);
    createTable(keyspaceName, tableName);

    String rowIdentifier = UUID.randomUUID().toString();
    Map<String, String> row = new HashMap<>();
    row.put("id", rowIdentifier);
    row.put("firstname", "John");

    RestUtils.post(
        authToken,
        String.format("%s/v2/keyspaces/%s/%s", restUrlBase, keyspaceName, tableName),
        objectMapper.writeValueAsString(row),
        HttpStatus.SC_CREATED);

    String whereClause = String.format("{\"id\":{\"$eq\":\"%s\"}}", rowIdentifier);
    String body =
        RestUtils.get(
            authToken,
            String.format(
                "%s/v2/keyspaces/%s/%s?where=%s&raw=true",
                restUrlBase, keyspaceName, tableName, whereClause),
            HttpStatus.SC_OK);

    List<Map<String, Object>> data =
        objectMapper.readValue(body, new TypeReference<List<Map<String, Object>>>() {});
    assertThat(data.get(0).get("id")).isEqualTo(rowIdentifier);
    assertThat(data.get(0).get("firstname")).isEqualTo("John");
  }

  @Test
  public void getRowsWithQueryAndSort() throws IOException {
    String rowIdentifier = setupClusteringTestCase();

    String whereClause = String.format("{\"id\":{\"$eq\":\"%s\"}}", rowIdentifier);
    String body =
        RestUtils.get(
            authToken,
            String.format(
                "%s/v2/keyspaces/%s/%s?where=%s&sort={\"expense_id\":\"desc\"}",
                restUrlBase, keyspaceName, tableName, whereClause),
            HttpStatus.SC_OK);

    ListOfMapsGetResponseWrapper getResponseWrapper =
        LIST_OF_MAPS_GETRESPONSE_READER.readValue(body);
    List<Map<String, Object>> data = getResponseWrapper.getData();
    assertThat(getResponseWrapper.getCount()).isEqualTo(2);
    assertThat(data.get(0).get("id")).isEqualTo(1);
    assertThat(data.get(0).get("firstname")).isEqualTo("John");
    assertThat(data.get(0).get("expense_id")).isEqualTo(2);
  }

  @Test
  public void getRowsWithQueryRawAndSort() throws IOException {
    String rowIdentifier = setupClusteringTestCase();

    String whereClause = String.format("{\"id\":{\"$eq\":\"%s\"}}", rowIdentifier);
    String body =
        RestUtils.get(
            authToken,
            String.format(
                "%s/v2/keyspaces/%s/%s?where=%s&sort={\"expense_id\":\"desc\"}&raw=true",
                restUrlBase, keyspaceName, tableName, whereClause),
            HttpStatus.SC_OK);

    List<Map<String, Object>> data =
        objectMapper.readValue(body, new TypeReference<List<Map<String, Object>>>() {});
    assertThat(data.size()).isEqualTo(2);
    assertThat(data.get(0).get("id")).isEqualTo(1);
    assertThat(data.get(0).get("firstname")).isEqualTo("John");
    assertThat(data.get(0).get("expense_id")).isEqualTo(2);
  }

  @Test
  public void getRowsWithQueryAndInvalidSort() throws IOException {
    String rowIdentifier = setupClusteringTestCase();

    String whereClause = String.format("{\"id\":{\"$eq\":\"%s\"}}", rowIdentifier);
    RestUtils.get(
        authToken,
        String.format(
            "%s/v2/keyspaces/%s/%s?where=%s&sort={\"expense_id\"\":\"desc\"}",
            restUrlBase, keyspaceName, tableName, whereClause),
        HttpStatus.SC_BAD_REQUEST);
  }

  @Test
  public void getRowsWithNotFound() throws IOException {
    createKeyspace(keyspaceName);
    createTable(keyspaceName, tableName);

    String rowIdentifier = UUID.randomUUID().toString();
    Map<String, String> row = new HashMap<>();
    row.put("id", rowIdentifier);
    row.put("firstname", "John");

    RestUtils.post(
        authToken,
        String.format("%s/v2/keyspaces/%s/%s", restUrlBase, keyspaceName, tableName),
        objectMapper.writeValueAsString(row),
        HttpStatus.SC_CREATED);

    String whereClause = "{\"id\":{\"$eq\":\"f0014be3-b69f-4884-b9a6-49765fb40df3\"}}";
    String body =
        RestUtils.get(
            authToken,
            String.format(
                "%s/v2/keyspaces/%s/%s?where=%s&fields=id,firstname",
                restUrlBase, keyspaceName, tableName, whereClause),
            HttpStatus.SC_OK);

    ListOfMapsGetResponseWrapper getResponseWrapper =
        LIST_OF_MAPS_GETRESPONSE_READER.readValue(body);
    List<Map<String, Object>> data = getResponseWrapper.getData();
    assertThat(getResponseWrapper.getCount()).isEqualTo(0);
    assertThat(data).isEmpty();
  }

  @Test
  public void getRowsWithInQuery() throws IOException {
    createKeyspace(keyspaceName);
    createTestTable(
        tableName,
        Arrays.asList("id text", "firstname text"),
        Collections.singletonList("id"),
        Collections.singletonList("firstname"));

    insertTestTableRows(
        Arrays.asList(
            Arrays.asList("id 1", "firstname John"),
            Arrays.asList("id 1", "firstname Sarah"),
            Arrays.asList("id 2", "firstname Jane")));

    String whereClause = "{\"id\":{\"$eq\":\"1\"},\"firstname\":{\"$in\":[\"Sarah\"]}}";
    String body =
        RestUtils.get(
            authToken,
            String.format(
                "%s/v2/keyspaces/%s/%s?where=%s&raw=true",
                restUrlBase, keyspaceName, tableName, whereClause),
            HttpStatus.SC_OK);

    List<Map<String, Object>> data =
        objectMapper.readValue(body, new TypeReference<List<Map<String, Object>>>() {});
    assertThat(data.size()).isEqualTo(1);
    assertThat(data.get(0).get("id")).isEqualTo("1");
    assertThat(data.get(0).get("firstname")).isEqualTo("Sarah");
  }

  @Test
  public void getRowsWithTimestampQuery() throws IOException {
    createKeyspace(keyspaceName);
    createTestTable(
        tableName,
        Arrays.asList("id text", "firstname text", "created timestamp"),
        Collections.singletonList("id"),
        Collections.singletonList("created"));

    String timestamp = "2021-04-23T18:42:22.139Z";
    insertTestTableRows(
        Arrays.asList(
            Arrays.asList("id 1", "firstname John", "created " + timestamp),
            Arrays.asList("id 1", "firstname Sarah", "created 2021-04-20T18:42:22.139Z"),
            Arrays.asList("id 2", "firstname Jane", "created 2021-04-22T18:42:22.139Z")));

    String whereClause =
        String.format("{\"id\":{\"$eq\":\"1\"},\"created\":{\"$in\":[\"%s\"]}}", timestamp);
    String body =
        RestUtils.get(
            authToken,
            String.format(
                "%s/v2/keyspaces/%s/%s?where=%s&raw=true",
                restUrlBase, keyspaceName, tableName, whereClause),
            HttpStatus.SC_OK);

    List<Map<String, Object>> data =
        objectMapper.readValue(body, new TypeReference<List<Map<String, Object>>>() {});
    assertThat(data.size()).isEqualTo(1);
    assertThat(data.get(0).get("id")).isEqualTo("1");
    assertThat(data.get(0).get("firstname")).isEqualTo("John");
  }

  @Test
  public void getAllRowsWithPaging() throws IOException {
    createKeyspace(keyspaceName);
    createTestTable(
        tableName,
        Arrays.asList("id text", "firstname text"),
        Collections.singletonList("id"),
        null);

<<<<<<< HEAD
    insertTestTableRows(
        Arrays.asList(
            Arrays.asList("id 1", "firstname Jonh"),
            Arrays.asList("id 2", "firstname Jane"),
            Arrays.asList("id 3", "firstname Scott"),
            Arrays.asList("id 4", "firstname April")));
=======
    List<Map<String, String>> expRows =
        insertTestTableRows(
            Arrays.asList(
                Arrays.asList("id 1", "firstName Jonh"),
                Arrays.asList("id 2", "firstName Jane"),
                Arrays.asList("id 3", "firstName Scott"),
                Arrays.asList("id 4", "firstName April")));
    final List<Map<String, Object>> allRows = new ArrayList<>();
>>>>>>> d0ed3a7f

    // get first page
    String body =
        RestUtils.get(
            authToken,
            String.format(
                "%s/v2/keyspaces/%s/%s/rows?page-size=2", restUrlBase, keyspaceName, tableName),
            HttpStatus.SC_OK);

    ListOfMapsGetResponseWrapper getResponseWrapper =
        LIST_OF_MAPS_GETRESPONSE_READER.readValue(body);
    assertThat(getResponseWrapper.getCount()).isEqualTo(2);
    assertThat(getResponseWrapper.getPageState()).isNotEmpty();
    allRows.addAll(getResponseWrapper.getData());

    // get second page
    String pageState = getResponseWrapper.getPageState();
    body =
        RestUtils.get(
            authToken,
            String.format(
                "%s/v2/keyspaces/%s/%s/rows?page-size=2&page-state=%s",
                restUrlBase, keyspaceName, tableName, pageState),
            HttpStatus.SC_OK);

    getResponseWrapper = LIST_OF_MAPS_GETRESPONSE_READER.readValue(body);
    assertThat(getResponseWrapper.getCount()).isEqualTo(2);
    allRows.addAll(getResponseWrapper.getData());

    // ensure no more pages: we do still get PagingState, but no more rows
    pageState = getResponseWrapper.getPageState();
    assertThat(pageState).isNotEmpty();
    body =
        RestUtils.get(
            authToken,
            String.format(
                "%s/v2/keyspaces/%s/%s/rows?page-size=2&page-state=%s",
                restUrlBase, keyspaceName, tableName, pageState),
            HttpStatus.SC_OK);
    getResponseWrapper = LIST_OF_MAPS_GETRESPONSE_READER.readValue(body);
    assertThat(getResponseWrapper.getCount()).isEqualTo(0);
    assertThat(getResponseWrapper.getPageState()).isNull();

    // Since order in which we get these is arbitrary (wrt partition key), need
    // to go from List to Set
    assertThat(new LinkedHashSet(allRows)).isEqualTo(new LinkedHashSet(expRows));
  }

  @Test
  public void getAllRowsNoPaging() throws IOException {
    createKeyspace(keyspaceName);
    createTestTable(
        tableName,
        Arrays.asList("id text", "firstname text"),
        Collections.singletonList("id"),
        null);

<<<<<<< HEAD
    insertTestTableRows(
        Arrays.asList(
            Arrays.asList("id 1", "firstname Jonh"),
            Arrays.asList("id 2", "firstname Jane"),
            Arrays.asList("id 3", "firstname Scott"),
            Arrays.asList("id 4", "firstname April")));
=======
    List<Map<String, String>> expRows =
        insertTestTableRows(
            Arrays.asList(
                Arrays.asList("id 1", "firstName Jonh"),
                Arrays.asList("id 2", "firstName Jane"),
                Arrays.asList("id 3", "firstName Scott"),
                Arrays.asList("id 4", "firstName April")));
>>>>>>> d0ed3a7f

    String body =
        RestUtils.get(
            authToken,
            String.format(
                "%s/v2/keyspaces/%s/%s/rows?fields=id, firstname",
                restUrlBase, keyspaceName, tableName),
            HttpStatus.SC_OK);

    @SuppressWarnings("rawtypes")
    ListOfMapsGetResponseWrapper getResponseWrapper =
        LIST_OF_MAPS_GETRESPONSE_READER.readValue(body);
    assertThat(getResponseWrapper.getCount()).isEqualTo(4);

    // Alas, due to "id" as partition key, ordering is arbitrary; so need to
    // convert from List to something like Set
    List<Map<String, Object>> rows = getResponseWrapper.getData();

    assertThat(rows.size()).isEqualTo(4);
    assertThat(new LinkedHashSet<>(rows)).isEqualTo(new LinkedHashSet<>(expRows));
  }

  @Test
  public void getInvalidWhereClause() throws IOException {
    createKeyspace(keyspaceName);
    createTable(keyspaceName, tableName);

    String rowIdentifier = UUID.randomUUID().toString();
    Map<String, String> row = new HashMap<>();
    row.put("id", rowIdentifier);

    RestUtils.post(
        authToken,
        String.format("%s/v2/keyspaces/%s/%s", restUrlBase, keyspaceName, tableName),
        objectMapper.writeValueAsString(row),
        HttpStatus.SC_CREATED);

    String whereClause = "{\"invalid_field\":{\"$eq\":\"test\"}}";
    String body =
        RestUtils.get(
            authToken,
            String.format(
                "%s/v2/keyspaces/%s/%s?where=%s",
                restUrlBase, keyspaceName, tableName, whereClause),
            HttpStatus.SC_BAD_REQUEST);

    ApiError response = objectMapper.readValue(body, ApiError.class);

    assertThat(response.getCode()).isEqualTo(HttpStatus.SC_BAD_REQUEST);
    assertThat(response.getDescription())
        .isEqualTo("Bad request: Unknown field name 'invalid_field'.");
  }

  @Test
  public void getRows() throws IOException {
    createKeyspace(keyspaceName);
    createTable(keyspaceName, tableName);

    String rowIdentifier = UUID.randomUUID().toString();
    Map<String, String> row = new HashMap<>();
    row.put("id", rowIdentifier);
    row.put("firstname", "John");

    RestUtils.post(
        authToken,
        String.format("%s/v2/keyspaces/%s/%s", restUrlBase, keyspaceName, tableName),
        objectMapper.writeValueAsString(row),
        HttpStatus.SC_CREATED);

    String body =
        RestUtils.get(
            authToken,
            String.format(
                "%s/v2/keyspaces/%s/%s/%s", restUrlBase, keyspaceName, tableName, rowIdentifier),
            HttpStatus.SC_OK);

    ListOfMapsGetResponseWrapper getResponseWrapper =
        LIST_OF_MAPS_GETRESPONSE_READER.readValue(body);
    List<Map<String, Object>> data = getResponseWrapper.getData();
    assertThat(data.get(0).get("id")).isEqualTo(rowIdentifier);
    assertThat(data.get(0).get("firstname")).isEqualTo("John");
  }

  @Test
  public void getRowsSort() throws IOException {
    String rowIdentifier = setupClusteringTestCase();

    String body =
        RestUtils.get(
            authToken,
            String.format(
                "%s/v2/keyspaces/%s/%s/%s?sort={\"expense_id\":\"desc\"}",
                restUrlBase, keyspaceName, tableName, rowIdentifier),
            HttpStatus.SC_OK);

    ListOfMapsGetResponseWrapper getResponseWrapper =
        LIST_OF_MAPS_GETRESPONSE_READER.readValue(body);
    List<Map<String, Object>> data = getResponseWrapper.getData();
    assertThat(getResponseWrapper.getCount()).isEqualTo(2);
    assertThat(data.get(0).get("id")).isEqualTo(1);
    assertThat(data.get(0).get("firstname")).isEqualTo("John");
    assertThat(data.get(0).get("expense_id")).isEqualTo(2);
  }

  @Test
  public void getRowsPaging() throws IOException {
    String rowIdentifier = setupClusteringTestCase();

    String body =
        RestUtils.get(
            authToken,
            String.format(
                "%s/v2/keyspaces/%s/%s/%s?page-size=1",
                restUrlBase, keyspaceName, tableName, rowIdentifier),
            HttpStatus.SC_OK);

    ListOfMapsGetResponseWrapper getResponseWrapper =
        LIST_OF_MAPS_GETRESPONSE_READER.readValue(body);
    List<Map<String, Object>> data = getResponseWrapper.getData();
    assertThat(getResponseWrapper.getCount()).isEqualTo(1);
    assertThat(getResponseWrapper.getPageState()).isNotEmpty();
    assertThat(data.get(0).get("id")).isEqualTo(1);
    assertThat(data.get(0).get("firstname")).isEqualTo("John");
    assertThat(data.get(0).get("expense_id")).isEqualTo(1);
  }

  @Test
  public void getRowsNotFound() throws IOException {
    createKeyspace(keyspaceName);
    createTable(keyspaceName, tableName);

    String rowIdentifier = UUID.randomUUID().toString();
    Map<String, String> row = new HashMap<>();
    row.put("id", rowIdentifier);
    row.put("firstname", "John");

    RestUtils.post(
        authToken,
        String.format("%s/v2/keyspaces/%s/%s", restUrlBase, keyspaceName, tableName),
        objectMapper.writeValueAsString(row),
        HttpStatus.SC_CREATED);

    String body =
        RestUtils.get(
            authToken,
            String.format(
                "%s/v2/keyspaces/%s/%s/%s",
                restUrlBase, keyspaceName, tableName, "f0014be3-b69f-4884-b9a6-49765fb40df3"),
            HttpStatus.SC_OK);

    ListOfMapsGetResponseWrapper getResponseWrapper =
        LIST_OF_MAPS_GETRESPONSE_READER.readValue(body);
    List<Map<String, Object>> data = getResponseWrapper.getData();
    assertThat(getResponseWrapper.getCount()).isEqualTo(0);
    assertThat(data).isEmpty();
  }

  @Test
  public void getRowsRaw() throws IOException {
    createKeyspace(keyspaceName);
    createTable(keyspaceName, tableName);

    String rowIdentifier = UUID.randomUUID().toString();
    Map<String, String> row = new HashMap<>();
    row.put("id", rowIdentifier);
    row.put("firstname", "John");

    RestUtils.post(
        authToken,
        String.format("%s/v2/keyspaces/%s/%s", restUrlBase, keyspaceName, tableName),
        objectMapper.writeValueAsString(row),
        HttpStatus.SC_CREATED);

    String body =
        RestUtils.get(
            authToken,
            String.format(
                "%s/v2/keyspaces/%s/%s/%s?raw=true",
                restUrlBase, keyspaceName, tableName, rowIdentifier),
            HttpStatus.SC_OK);

    List<Map<String, Object>> data =
        objectMapper.readValue(body, new TypeReference<List<Map<String, Object>>>() {});
    assertThat(data.get(0).get("id")).isEqualTo(rowIdentifier);
    assertThat(data.get(0).get("firstname")).isEqualTo("John");
  }

  @Test
  public void getRowsRawAndSort() throws IOException {
    String rowIdentifier = setupClusteringTestCase();

    String body =
        RestUtils.get(
            authToken,
            String.format(
                "%s/v2/keyspaces/%s/%s/%s?sort={\"expense_id\": \"desc\"}&raw=true",
                restUrlBase, keyspaceName, tableName, rowIdentifier),
            HttpStatus.SC_OK);

    List<Map<String, Object>> data =
        objectMapper.readValue(body, new TypeReference<List<Map<String, Object>>>() {});
    assertThat(data.size()).isEqualTo(2);
    assertThat(data.get(0).get("id")).isEqualTo(1);
    assertThat(data.get(0).get("firstname")).isEqualTo("John");
    assertThat(data.get(0).get("expense_id")).isEqualTo(2);
  }

  @Test
  public void getRowsPartitionKeyOnly() throws IOException {
    String rowIdentifier = setupClusteringTestCase();

    String body =
        RestUtils.get(
            authToken,
            String.format(
                "%s/v2/keyspaces/%s/%s/%s", restUrlBase, keyspaceName, tableName, rowIdentifier),
            HttpStatus.SC_OK);

    ListOfMapsGetResponseWrapper getResponseWrapper =
        LIST_OF_MAPS_GETRESPONSE_READER.readValue(body);
    List<Map<String, Object>> data = getResponseWrapper.getData();
    assertThat(getResponseWrapper.getCount()).isEqualTo(2);
    assertThat(data.get(0).get("id")).isEqualTo(1);
    assertThat(data.get(0).get("expense_id")).isEqualTo(1);
    assertThat(data.get(1).get("id")).isEqualTo(1);
    assertThat(data.get(1).get("expense_id")).isEqualTo(2);
  }

  @Test
  public void getRowsPartitionAndClusterKeys() throws IOException {
    String rowIdentifier = setupClusteringTestCase();

    String body =
        RestUtils.get(
            authToken,
            String.format(
                "%s/v2/keyspaces/%s/%s/%s/2", restUrlBase, keyspaceName, tableName, rowIdentifier),
            HttpStatus.SC_OK);

    ListOfMapsGetResponseWrapper getResponseWrapper =
        LIST_OF_MAPS_GETRESPONSE_READER.readValue(body);
    List<Map<String, Object>> data = getResponseWrapper.getData();
    assertThat(getResponseWrapper.getCount()).isEqualTo(1);
    assertThat(data.get(0).get("id")).isEqualTo(1);
    assertThat(data.get(0).get("firstname")).isEqualTo("John");
    assertThat(data.get(0).get("expense_id")).isEqualTo(2);
  }

  @Test
  public void getRowsWithMixedClustering() throws IOException {
    setupMixedClusteringTestCase();

    String body =
        RestUtils.get(
            authToken,
            String.format("%s/v2/keyspaces/%s/%s/1/one/-1", restUrlBase, keyspaceName, tableName),
            HttpStatus.SC_OK);

    ListOfMapsGetResponseWrapper getResponseWrapper =
        LIST_OF_MAPS_GETRESPONSE_READER.readValue(body);
    List<Map<String, Object>> data = getResponseWrapper.getData();
    assertThat(getResponseWrapper.getCount()).isEqualTo(2);
    assertThat(data.get(0).get("v")).isEqualTo(9);
    assertThat(data.get(1).get("v")).isEqualTo(19);

    body =
        RestUtils.get(
            authToken,
            String.format(
                "%s/v2/keyspaces/%s/%s/1/one/-1/20", restUrlBase, keyspaceName, tableName),
            HttpStatus.SC_OK);

    getResponseWrapper = LIST_OF_MAPS_GETRESPONSE_READER.readValue(body);
    data = getResponseWrapper.getData();
    assertThat(getResponseWrapper.getCount()).isEqualTo(1);
    assertThat(data.get(0).get("v")).isEqualTo(19);
  }

  @Test
  public void addRow() throws IOException {
    createKeyspace(keyspaceName);
    createTable(keyspaceName, tableName);

    String rowIdentifier = UUID.randomUUID().toString();
    Map<String, String> row = new HashMap<>();
    row.put("id", rowIdentifier);
    row.put("firstname", "John");

    String body =
        RestUtils.post(
            authToken,
            String.format("%s/v2/keyspaces/%s/%s", restUrlBase, keyspaceName, tableName),
            objectMapper.writeValueAsString(row),
            HttpStatus.SC_CREATED);

    Map<String, Object> rowResponse =
        objectMapper.readValue(body, new TypeReference<Map<String, Object>>() {});
    assertThat(rowResponse.get("id")).isEqualTo(rowIdentifier);
  }

  @Test
  public void addRowWithCounter() throws IOException {
    createKeyspace(keyspaceName);
    createTestTable(
        tableName,
        Arrays.asList("id text", "counter counter"),
        Collections.singletonList("id"),
        null);

    String rowIdentifier = UUID.randomUUID().toString();
    Map<String, String> row = new HashMap<>();
    row.put("id", rowIdentifier);
    row.put("counter", "+1");

    RestUtils.post(
        authToken,
        String.format("%s/v2/keyspaces/%s/%s", restUrlBase, keyspaceName, tableName),
        objectMapper.writeValueAsString(row),
        HttpStatus.SC_BAD_REQUEST);
  }

  @Test
  public void addRowWithList() throws IOException {
    createKeyspace(keyspaceName);
    createTestTable(
        tableName,
        Arrays.asList("name text", "email list<text>"),
        Collections.singletonList("name"),
        null);

    Map<String, String> row = new HashMap<>();
    row.put("name", "alice");
    row.put("email", "['foo@example.com','bar@example.com']");

    RestUtils.post(
        authToken,
        String.format("%s/v2/keyspaces/%s/%s", restUrlBase, keyspaceName, tableName),
        objectMapper.writeValueAsString(row),
        HttpStatus.SC_CREATED);

    String body =
        RestUtils.get(
            authToken,
            String.format(
                "%s/v2/keyspaces/%s/%s/%s?raw=true", restUrlBase, keyspaceName, tableName, "alice"),
            HttpStatus.SC_OK);

    List<Map<String, Object>> data =
        objectMapper.readValue(body, new TypeReference<List<Map<String, Object>>>() {});
    assertThat(data.get(0).get("name")).isEqualTo("alice");
    assertThat(data.get(0).get("email"))
        .isEqualTo(Arrays.asList("foo@example.com", "bar@example.com"));
  }

  @Test
  public void addRowInvalidField() throws IOException {
    createKeyspace(keyspaceName);
    createTable(keyspaceName, tableName);

    String rowIdentifier = UUID.randomUUID().toString();
    Map<String, String> row = new HashMap<>();
    row.put("id", rowIdentifier);
    row.put("invalid_field", "John");

    String body =
        RestUtils.post(
            authToken,
            String.format("%s/v2/keyspaces/%s/%s", restUrlBase, keyspaceName, tableName),
            objectMapper.writeValueAsString(row),
            HttpStatus.SC_BAD_REQUEST);

    ApiError response = objectMapper.readValue(body, ApiError.class);

    assertThat(response.getCode()).isEqualTo(HttpStatus.SC_BAD_REQUEST);
    assertThat(response.getDescription())
        .isEqualTo("Bad request: Unknown field name 'invalid_field'.");
  }

  @Test
  public void addRowWithInvalidJson() throws IOException {
    createKeyspace(keyspaceName);
    createTable(keyspaceName, tableName);

    RestUtils.post(
        authToken,
        String.format("%s/v2/keyspaces/%s/%s", restUrlBase, keyspaceName, tableName),
        "{\"id\": \"af2603d2-8c03-11eb-a03f-0ada685e0000\",\"firstname: \"john\"}",
        HttpStatus.SC_BAD_REQUEST);
  }

  @Test
  public void updateRow() throws IOException {
    createKeyspace(keyspaceName);
    createTable(keyspaceName, tableName);

    String rowIdentifier = UUID.randomUUID().toString();
    Map<String, String> row = new HashMap<>();
    row.put("id", rowIdentifier);
    row.put("firstname", "John");

    RestUtils.post(
        authToken,
        String.format("%s/v2/keyspaces/%s/%s", restUrlBase, keyspaceName, tableName),
        objectMapper.writeValueAsString(row),
        HttpStatus.SC_CREATED);

    Map<String, String> rowUpdate = new HashMap<>();
    rowUpdate.put("firstname", "Robert");
    rowUpdate.put("lastname", "Plant");

    String body =
        RestUtils.put(
            authToken,
            String.format(
                "%s/v2/keyspaces/%s/%s/%s", restUrlBase, keyspaceName, tableName, rowIdentifier),
            objectMapper.writeValueAsString(rowUpdate),
            HttpStatus.SC_OK);
    Map<String, String> data = readWrappedRESTResponse(body, Map.class);
    assertThat(data).containsAllEntriesOf(rowUpdate);
  }

  @Test
  public void updateRowRaw() throws IOException {
    createKeyspace(keyspaceName);
    createTable(keyspaceName, tableName);

    String rowIdentifier = UUID.randomUUID().toString();
    Map<String, String> row = new HashMap<>();
    row.put("id", rowIdentifier);
    row.put("firstname", "John");

    RestUtils.post(
        authToken,
        String.format("%s/v2/keyspaces/%s/%s", restUrlBase, keyspaceName, tableName),
        objectMapper.writeValueAsString(row),
        HttpStatus.SC_CREATED);

    Map<String, String> rowUpdate = new HashMap<>();
    rowUpdate.put("firstname", "Robert");
    rowUpdate.put("lastname", "Plant");

    String body =
        RestUtils.put(
            authToken,
            String.format(
                "%s/v2/keyspaces/%s/%s/%s?raw=true",
                restUrlBase, keyspaceName, tableName, rowIdentifier),
            objectMapper.writeValueAsString(rowUpdate),
            HttpStatus.SC_OK);

    @SuppressWarnings("unchecked")
    Map<String, String> data = objectMapper.readValue(body, Map.class);
    assertThat(data).containsAllEntriesOf(rowUpdate);
  }

  @Test
  public void updateRowWithCounter() throws IOException {
    createKeyspace(keyspaceName);
    createTestTable(
        tableName,
        Arrays.asList("id text", "counter counter"),
        Collections.singletonList("id"),
        null);

    String rowIdentifier = UUID.randomUUID().toString();
    Map<String, String> row = Collections.singletonMap("counter", "+1");

    String body =
        RestUtils.put(
            authToken,
            String.format(
                "%s/v2/keyspaces/%s/%s/%s?raw=true",
                restUrlBase, keyspaceName, tableName, rowIdentifier),
            objectMapper.writeValueAsString(row),
            HttpStatus.SC_OK);

    @SuppressWarnings("unchecked")
    Map<String, String> data = objectMapper.readValue(body, Map.class);
    assertThat(data).containsAllEntriesOf(row);

    body =
        RestUtils.get(
            authToken,
            String.format(
                "%s/v2/keyspaces/%s/%s/%s?raw=true",
                restUrlBase, keyspaceName, tableName, rowIdentifier),
            HttpStatus.SC_OK);

    List<Map<String, Object>> dataList =
        objectMapper.readValue(body, new TypeReference<List<Map<String, Object>>>() {});
    assertThat(dataList.get(0).get("id")).isEqualTo(rowIdentifier);
    assertThat(dataList.get(0).get("counter")).isEqualTo("1");

    body =
        RestUtils.put(
            authToken,
            String.format(
                "%s/v2/keyspaces/%s/%s/%s?raw=true",
                restUrlBase, keyspaceName, tableName, rowIdentifier),
            objectMapper.writeValueAsString(row),
            HttpStatus.SC_OK);

    @SuppressWarnings("unchecked")
    Map<String, String> dataMap = objectMapper.readValue(body, Map.class);
    assertThat(dataMap).containsAllEntriesOf(row);

    body =
        RestUtils.get(
            authToken,
            String.format(
                "%s/v2/keyspaces/%s/%s/%s?raw=true",
                restUrlBase, keyspaceName, tableName, rowIdentifier),
            HttpStatus.SC_OK);

    dataList = objectMapper.readValue(body, new TypeReference<List<Map<String, Object>>>() {});
    assertThat(dataList.get(0).get("id")).isEqualTo(rowIdentifier);
    assertThat(dataList.get(0).get("counter")).isEqualTo("2");
  }

  @Test
  public void updateRowWithMultipleCounters() throws IOException {
    createKeyspace(keyspaceName);
    createTestTable(
        tableName,
        Arrays.asList("id text", "counter1 counter", "counter2 counter"),
        Collections.singletonList("id"),
        null);

    String rowIdentifier = UUID.randomUUID().toString();

    Map<String, String> rowUpdate = new HashMap<>();
    rowUpdate.put("counter1", "+1");
    rowUpdate.put("counter2", "-1");

    String body =
        RestUtils.put(
            authToken,
            String.format(
                "%s/v2/keyspaces/%s/%s/%s?raw=true",
                restUrlBase, keyspaceName, tableName, rowIdentifier),
            objectMapper.writeValueAsString(rowUpdate),
            HttpStatus.SC_OK);

    @SuppressWarnings("unchecked")
    Map<String, String> data = objectMapper.readValue(body, Map.class);
    assertThat(data).containsAllEntriesOf(rowUpdate);

    body =
        RestUtils.get(
            authToken,
            String.format(
                "%s/v2/keyspaces/%s/%s/%s?raw=true",
                restUrlBase, keyspaceName, tableName, rowIdentifier),
            HttpStatus.SC_OK);

    List<Map<String, Object>> dataList =
        objectMapper.readValue(body, new TypeReference<List<Map<String, Object>>>() {});
    assertThat(dataList.get(0).get("id")).isEqualTo(rowIdentifier);
    assertThat(dataList.get(0).get("counter1")).isEqualTo("1");
    assertThat(dataList.get(0).get("counter2")).isEqualTo("-1");
  }

  @Test
  public void updateRowWithInvalidJson() throws IOException {
    createKeyspace(keyspaceName);
    createTable(keyspaceName, tableName);

    String rowIdentifier = UUID.randomUUID().toString();
    Map<String, String> row = new HashMap<>();
    row.put("id", rowIdentifier);
    row.put("firstname", "John");

    RestUtils.post(
        authToken,
        String.format("%s/v2/keyspaces/%s/%s", restUrlBase, keyspaceName, tableName),
        objectMapper.writeValueAsString(row),
        HttpStatus.SC_CREATED);

    RestUtils.put(
        authToken,
        String.format(
            "%s/v2/keyspaces/%s/%s/%s", restUrlBase, keyspaceName, tableName, rowIdentifier),
        "{\"firstname\": \"Robert,\"lastname\": \"Plant\"}",
        HttpStatus.SC_BAD_REQUEST);
  }

  @Test
  public void patchRow() throws IOException {
    createKeyspace(keyspaceName);
    createTable(keyspaceName, tableName);

    String rowIdentifier = UUID.randomUUID().toString();
    Map<String, String> row = new HashMap<>();
    row.put("id", rowIdentifier);
    row.put("firstname", "John");
    row.put("lastname", "Doe");

    RestUtils.post(
        authToken,
        String.format("%s/v2/keyspaces/%s/%s", restUrlBase, keyspaceName, tableName),
        objectMapper.writeValueAsString(row),
        HttpStatus.SC_CREATED);

    Map<String, String> rowUpdate = new HashMap<>();
    rowUpdate.put("firstname", "Jane");

    String body =
        RestUtils.patch(
            authToken,
            String.format(
                "%s/v2/keyspaces/%s/%s/%s", restUrlBase, keyspaceName, tableName, rowIdentifier),
            objectMapper.writeValueAsString(rowUpdate),
            HttpStatus.SC_OK);
    Map<String, String> patchData = readWrappedRESTResponse(body, Map.class);
    assertThat(patchData).containsAllEntriesOf(rowUpdate);

    body =
        RestUtils.get(
            authToken,
            String.format(
                "%s/v2/keyspaces/%s/%s/%s", restUrlBase, keyspaceName, tableName, rowIdentifier),
            HttpStatus.SC_OK);

    ListOfMapsGetResponseWrapper getResponseWrapper =
        LIST_OF_MAPS_GETRESPONSE_READER.readValue(body);
    List<Map<String, Object>> data = getResponseWrapper.getData();
    assertThat(data.get(0).get("id")).isEqualTo(rowIdentifier);
    assertThat(data.get(0).get("firstname")).isEqualTo("Jane");
    assertThat(data.get(0).get("lastname")).isEqualTo("Doe");
  }

  @Test
  public void patchRowRaw() throws IOException {
    createKeyspace(keyspaceName);
    createTable(keyspaceName, tableName);

    String rowIdentifier = UUID.randomUUID().toString();
    Map<String, String> row = new HashMap<>();
    row.put("id", rowIdentifier);
    row.put("firstname", "John");
    row.put("lastname", "Doe");

    RestUtils.post(
        authToken,
        String.format("%s/v2/keyspaces/%s/%s", restUrlBase, keyspaceName, tableName),
        objectMapper.writeValueAsString(row),
        HttpStatus.SC_CREATED);

    Map<String, String> rowUpdate = new HashMap<>();
    rowUpdate.put("firstname", "Jane");

    String body =
        RestUtils.patch(
            authToken,
            String.format(
                "%s/v2/keyspaces/%s/%s/%s?raw=true",
                restUrlBase, keyspaceName, tableName, rowIdentifier),
            objectMapper.writeValueAsString(rowUpdate),
            HttpStatus.SC_OK);
    @SuppressWarnings("unchecked")
    Map<String, String> patchData = objectMapper.readValue(body, Map.class);

    assertThat(patchData).containsAllEntriesOf(rowUpdate);

    body =
        RestUtils.get(
            authToken,
            String.format(
                "%s/v2/keyspaces/%s/%s/%s", restUrlBase, keyspaceName, tableName, rowIdentifier),
            HttpStatus.SC_OK);

    ListOfMapsGetResponseWrapper getResponseWrapper =
        LIST_OF_MAPS_GETRESPONSE_READER.readValue(body);
    List<Map<String, Object>> data = getResponseWrapper.getData();
    assertThat(data.get(0).get("id")).isEqualTo(rowIdentifier);
    assertThat(data.get(0).get("firstname")).isEqualTo("Jane");
    assertThat(data.get(0).get("lastname")).isEqualTo("Doe");
  }

  @Test
  public void deleteRow() throws IOException {
    createKeyspace(keyspaceName);
    createTable(keyspaceName, tableName);

    String rowIdentifier = UUID.randomUUID().toString();
    Map<String, String> row = new HashMap<>();
    row.put("id", rowIdentifier);
    row.put("firstname", "John");

    RestUtils.post(
        authToken,
        String.format("%s/v2/keyspaces/%s/%s", restUrlBase, keyspaceName, tableName),
        objectMapper.writeValueAsString(row),
        HttpStatus.SC_CREATED);

    RestUtils.delete(
        authToken,
        String.format(
            "%s/v2/keyspaces/%s/%s/%s", restUrlBase, keyspaceName, tableName, rowIdentifier),
        HttpStatus.SC_NO_CONTENT);
  }

  @Test
  public void deleteRowClustering() throws IOException {
    String rowIdentifier = setupClusteringTestCase();

    String body =
        RestUtils.get(
            authToken,
            String.format(
                "%s/v2/keyspaces/%s/%s/%s", restUrlBase, keyspaceName, tableName, rowIdentifier),
            HttpStatus.SC_OK);

    ListOfMapsGetResponseWrapper getResponseWrapper =
        LIST_OF_MAPS_GETRESPONSE_READER.readValue(body);
    List<Map<String, Object>> data = getResponseWrapper.getData();
    assertThat(getResponseWrapper.getCount()).isEqualTo(2);
    assertThat(data.get(0).get("id")).isEqualTo(1);
    assertThat(data.get(0).get("expense_id")).isEqualTo(1);
    assertThat(data.get(1).get("id")).isEqualTo(1);
    assertThat(data.get(1).get("expense_id")).isEqualTo(2);

    RestUtils.delete(
        authToken,
        String.format(
            "%s/v2/keyspaces/%s/%s/%s/1", restUrlBase, keyspaceName, tableName, rowIdentifier),
        HttpStatus.SC_NO_CONTENT);

    body =
        RestUtils.get(
            authToken,
            String.format(
                "%s/v2/keyspaces/%s/%s/%s", restUrlBase, keyspaceName, tableName, rowIdentifier),
            HttpStatus.SC_OK);

    getResponseWrapper = LIST_OF_MAPS_GETRESPONSE_READER.readValue(body);
    data = getResponseWrapper.getData();
    assertThat(getResponseWrapper.getCount()).isEqualTo(1);
    assertThat(data.get(0).get("id")).isEqualTo(1);
    assertThat(data.get(0).get("expense_id")).isEqualTo(2);
  }

  @Test
  public void deleteRowByPartitionKey() throws IOException {
    String rowIdentifier = setupClusteringTestCase();

    String body =
        RestUtils.get(
            authToken,
            String.format(
                "%s/v2/keyspaces/%s/%s/%s", restUrlBase, keyspaceName, tableName, rowIdentifier),
            HttpStatus.SC_OK);

    ListOfMapsGetResponseWrapper getResponseWrapper =
        LIST_OF_MAPS_GETRESPONSE_READER.readValue(body);
    List<Map<String, Object>> data = getResponseWrapper.getData();
    assertThat(getResponseWrapper.getCount()).isEqualTo(2);
    assertThat(data.get(0).get("id")).isEqualTo(1);
    assertThat(data.get(0).get("expense_id")).isEqualTo(1);
    assertThat(data.get(1).get("id")).isEqualTo(1);
    assertThat(data.get(1).get("expense_id")).isEqualTo(2);

    RestUtils.delete(
        authToken,
        String.format(
            "%s/v2/keyspaces/%s/%s/%s", restUrlBase, keyspaceName, tableName, rowIdentifier),
        HttpStatus.SC_NO_CONTENT);

    body =
        RestUtils.get(
            authToken,
            String.format(
                "%s/v2/keyspaces/%s/%s/%s", restUrlBase, keyspaceName, tableName, rowIdentifier),
            HttpStatus.SC_OK);

    getResponseWrapper = LIST_OF_MAPS_GETRESPONSE_READER.readValue(body);
    assertThat(getResponseWrapper.getCount()).isEqualTo(0);

    body =
        RestUtils.get(
            authToken,
            String.format("%s/v2/keyspaces/%s/%s/%s", restUrlBase, keyspaceName, tableName, "2"),
            HttpStatus.SC_OK);

    getResponseWrapper = LIST_OF_MAPS_GETRESPONSE_READER.readValue(body);
    data = getResponseWrapper.getData();
    assertThat(getResponseWrapper.getCount()).isEqualTo(1);
    assertThat(data.get(0).get("id")).isEqualTo(2);
    assertThat(data.get(0).get("firstname")).isEqualTo("Jane");
  }

  @Test
  public void deleteRowsWithMixedClustering() throws IOException {
    setupMixedClusteringTestCase();

    String body =
        RestUtils.get(
            authToken,
            String.format("%s/v2/keyspaces/%s/%s/1/one/-1", restUrlBase, keyspaceName, tableName),
            HttpStatus.SC_OK);

    ListOfMapsGetResponseWrapper getResponseWrapper =
        LIST_OF_MAPS_GETRESPONSE_READER.readValue(body);
    List<Map<String, Object>> data = getResponseWrapper.getData();
    assertThat(getResponseWrapper.getCount()).isEqualTo(2);
    assertThat(data.get(0).get("v")).isEqualTo(9);
    assertThat(data.get(1).get("v")).isEqualTo(19);

    RestUtils.delete(
        authToken,
        String.format("%s/v2/keyspaces/%s/%s/1/one/-1", restUrlBase, keyspaceName, tableName),
        HttpStatus.SC_NO_CONTENT);

    body =
        RestUtils.get(
            authToken,
            String.format("%s/v2/keyspaces/%s/%s/1/one/-1", restUrlBase, keyspaceName, tableName),
            HttpStatus.SC_OK);

    getResponseWrapper = LIST_OF_MAPS_GETRESPONSE_READER.readValue(body);
    assertThat(getResponseWrapper.getCount()).isEqualTo(0);
  }

  @Test
  public void deleteRowsMixedClusteringAndCK() throws IOException {
    setupMixedClusteringTestCase();

    String body =
        RestUtils.get(
            authToken,
            String.format("%s/v2/keyspaces/%s/%s/1/one/-1", restUrlBase, keyspaceName, tableName),
            HttpStatus.SC_OK);

    ListOfMapsGetResponseWrapper getResponseWrapper =
        LIST_OF_MAPS_GETRESPONSE_READER.readValue(body);
    List<Map<String, Object>> data = getResponseWrapper.getData();
    assertThat(getResponseWrapper.getCount()).isEqualTo(2);
    assertThat(data.get(0).get("v")).isEqualTo(9);
    assertThat(data.get(1).get("v")).isEqualTo(19);

    RestUtils.delete(
        authToken,
        String.format("%s/v2/keyspaces/%s/%s/1/one/-1/20", restUrlBase, keyspaceName, tableName),
        HttpStatus.SC_NO_CONTENT);

    body =
        RestUtils.get(
            authToken,
            String.format(
                "%s/v2/keyspaces/%s/%s/1/one/-1/20", restUrlBase, keyspaceName, tableName),
            HttpStatus.SC_OK);

    getResponseWrapper = LIST_OF_MAPS_GETRESPONSE_READER.readValue(body);
    assertThat(getResponseWrapper.getCount()).isEqualTo(0);

    body =
        RestUtils.get(
            authToken,
            String.format("%s/v2/keyspaces/%s/%s/1/one/-1", restUrlBase, keyspaceName, tableName),
            HttpStatus.SC_OK);

    getResponseWrapper = LIST_OF_MAPS_GETRESPONSE_READER.readValue(body);
    assertThat(getResponseWrapper.getCount()).isEqualTo(1);
    assertThat(data.get(0).get("v")).isEqualTo(9);
  }

  @Test
  public void getColumns() throws IOException {
    createKeyspace(keyspaceName);
    createTable(keyspaceName, tableName);

    String body =
        RestUtils.get(
            authToken,
            String.format(
                "%s/v2/schemas/keyspaces/%s/tables/%s/columns",
                restUrlBase, keyspaceName, tableName),
            HttpStatus.SC_OK);
    List<ColumnDefinition> columns =
        readWrappedRESTResponse(body, new TypeReference<List<ColumnDefinition>>() {});
    assertThat(columns)
        .anySatisfy(
            value ->
                assertThat(value)
                    .usingRecursiveComparison()
                    .isEqualTo(new ColumnDefinition("id", "uuid", false)));
  }

  @Test
  public void getColumnsRaw() throws IOException {
    createKeyspace(keyspaceName);
    createTable(keyspaceName, tableName);

    String body =
        RestUtils.get(
            authToken,
            String.format(
                "%s/v2/schemas/keyspaces/%s/tables/%s/columns?raw=true",
                restUrlBase, keyspaceName, tableName),
            HttpStatus.SC_OK);
    List<ColumnDefinition> columns =
        objectMapper.readValue(body, new TypeReference<List<ColumnDefinition>>() {});
    assertThat(columns)
        .anySatisfy(
            value ->
                assertThat(value)
                    .usingRecursiveComparison()
                    .isEqualTo(new ColumnDefinition("id", "uuid", false)));
  }

  @Test
  public void getColumnsComplex() throws IOException {
    createKeyspace(keyspaceName);
    createComplexTable(keyspaceName, tableName);

    String body =
        RestUtils.get(
            authToken,
            String.format(
                "%s/v2/schemas/keyspaces/%s/tables/%s/columns",
                restUrlBase, keyspaceName, tableName),
            HttpStatus.SC_OK);
    List<ColumnDefinition> columns =
        readWrappedRESTResponse(body, new TypeReference<List<ColumnDefinition>>() {});
    assertThat(columns)
        .anySatisfy(
            value ->
                assertThat(value)
                    .usingRecursiveComparison()
                    .isEqualTo(new ColumnDefinition("col2", "frozen<set<boolean>>", false)));
  }

  @Test
  public void getColumnsBadTable() throws IOException {
    String body =
        RestUtils.get(
            authToken,
            String.format(
                "%s/v2/schemas/keyspaces/%s/tables/%s/columns", restUrlBase, keyspaceName, "foo"),
            HttpStatus.SC_BAD_REQUEST);
    ApiError response = objectMapper.readValue(body, ApiError.class);

    assertThat(response.getCode()).isEqualTo(HttpStatus.SC_BAD_REQUEST);
    assertThat(response.getDescription()).isNotEmpty();
  }

  @Test
  public void getColumnsBadKeyspace() throws IOException {
    createKeyspace(keyspaceName);

    String body =
        RestUtils.get(
            authToken,
            String.format(
                "%s/v2/schemas/keyspaces/%s/tables/%s/columns", restUrlBase, "foo", tableName),
            HttpStatus.SC_BAD_REQUEST);
    ApiError response = objectMapper.readValue(body, ApiError.class);

    assertThat(response.getCode()).isEqualTo(HttpStatus.SC_BAD_REQUEST);
    assertThat(response.getDescription()).isNotEmpty();
  }

  @Test
  public void getColumn() throws IOException {
    createKeyspace(keyspaceName);
    createTable(keyspaceName, tableName);

    String body =
        RestUtils.get(
            authToken,
            String.format(
                "%s/v2/schemas/keyspaces/%s/tables/%s/columns/%s",
                restUrlBase, keyspaceName, tableName, "age"),
            HttpStatus.SC_OK);
    ColumnDefinition column = readWrappedRESTResponse(body, ColumnDefinition.class);
    assertThat(column)
        .usingRecursiveComparison()
        .isEqualTo(new ColumnDefinition("age", "int", false));
  }

  @Test
  public void getColumnNotFound() throws IOException {
    createKeyspace(keyspaceName);
    createTable(keyspaceName, tableName);

    String body =
        RestUtils.get(
            authToken,
            String.format(
                "%s/v2/schemas/keyspaces/%s/tables/%s/columns/%s",
                restUrlBase, keyspaceName, tableName, "foo"),
            HttpStatus.SC_NOT_FOUND);
    ApiError response = objectMapper.readValue(body, ApiError.class);

    assertThat(response.getCode()).isEqualTo(HttpStatus.SC_NOT_FOUND);
    assertThat(response.getDescription()).isNotEmpty();
  }

  @Test
  public void getColumnRaw() throws IOException {
    createKeyspace(keyspaceName);
    createTable(keyspaceName, tableName);

    String body =
        RestUtils.get(
            authToken,
            String.format(
                "%s/v2/schemas/keyspaces/%s/tables/%s/columns/%s?raw=true",
                restUrlBase, keyspaceName, tableName, "age"),
            HttpStatus.SC_OK);
    ColumnDefinition column = objectMapper.readValue(body, ColumnDefinition.class);
    assertThat(column)
        .usingRecursiveComparison()
        .isEqualTo(new ColumnDefinition("age", "int", false));
  }

  @Test
  public void getColumnComplex() throws IOException {
    createKeyspace(keyspaceName);
    createComplexTable(keyspaceName, tableName);

    String body =
        RestUtils.get(
            authToken,
            String.format(
                "%s/v2/schemas/keyspaces/%s/tables/%s/columns/%s",
                restUrlBase, keyspaceName, tableName, "col1"),
            HttpStatus.SC_OK);
    ColumnDefinition column = readWrappedRESTResponse(body, ColumnDefinition.class);
    assertThat(column)
        .usingRecursiveComparison()
        .isEqualTo(new ColumnDefinition("col1", "frozen<map<date, varchar>>", false));
  }

  @Test
  public void getColumnBadTable() throws IOException {
    createKeyspace(keyspaceName);

    String body =
        RestUtils.get(
            authToken,
            String.format(
                "%s/v2/schemas/keyspaces/%s/tables/%s/columns/%s",
                restUrlBase, keyspaceName, "foo", "age"),
            HttpStatus.SC_BAD_REQUEST);
    ApiError response = objectMapper.readValue(body, ApiError.class);

    assertThat(response.getCode()).isEqualTo(HttpStatus.SC_BAD_REQUEST);
    assertThat(response.getDescription()).isNotEmpty();
  }

  @Test
  public void getColumnBadKeyspace() throws IOException {
    String body =
        RestUtils.get(
            authToken,
            String.format(
                "%s/v2/schemas/keyspaces/%s/tables/%s/columns/%s",
                restUrlBase, "foo", tableName, "age"),
            HttpStatus.SC_BAD_REQUEST);
    ApiError response = objectMapper.readValue(body, ApiError.class);

    assertThat(response.getCode()).isEqualTo(HttpStatus.SC_BAD_REQUEST);
    assertThat(response.getDescription()).isNotEmpty();
  }

  @Test
  public void addColumn() throws IOException {
    createKeyspace(keyspaceName);
    createTable(keyspaceName, tableName);

    ColumnDefinition columnDefinition = new ColumnDefinition("name", "varchar");

    String body =
        RestUtils.post(
            authToken,
            String.format(
                "%s/v2/schemas/keyspaces/%s/tables/%s/columns",
                restUrlBase, keyspaceName, tableName),
            objectMapper.writeValueAsString(columnDefinition),
            HttpStatus.SC_CREATED);
    @SuppressWarnings("unchecked")
    Map<String, String> response = objectMapper.readValue(body, Map.class);

    assertThat(response.get("name")).isEqualTo("name");

    body =
        RestUtils.get(
            authToken,
            String.format(
                "%s/v2/schemas/keyspaces/%s/tables/%s/columns/%s?raw=true",
                restUrlBase, keyspaceName, tableName, "name"),
            HttpStatus.SC_OK);
    ColumnDefinition column = objectMapper.readValue(body, ColumnDefinition.class);
    assertThat(column).usingRecursiveComparison().isEqualTo(columnDefinition);
  }

  @Test
  public void addColumnBadType() throws IOException {
    createKeyspace(keyspaceName);
    createTable(keyspaceName, tableName);

    ColumnDefinition columnDefinition = new ColumnDefinition("name", "badType");

    String body =
        RestUtils.post(
            authToken,
            String.format(
                "%s/v2/schemas/keyspaces/%s/tables/%s/columns",
                restUrlBase, keyspaceName, tableName),
            objectMapper.writeValueAsString(columnDefinition),
            HttpStatus.SC_BAD_REQUEST);
    ApiError response = objectMapper.readValue(body, ApiError.class);

    assertThat(response.getCode()).isEqualTo(HttpStatus.SC_BAD_REQUEST);
    assertThat(response.getDescription()).isNotEmpty();
  }

  @Test
  public void addColumnStatic() throws IOException {
    createKeyspace(keyspaceName);
    createTableWithClustering(keyspaceName, tableName);

    ColumnDefinition columnDefinition = new ColumnDefinition("balance", "float", true);

    String body =
        RestUtils.post(
            authToken,
            String.format(
                "%s/v2/schemas/keyspaces/%s/tables/%s/columns",
                restUrlBase, keyspaceName, tableName),
            objectMapper.writeValueAsString(columnDefinition),
            HttpStatus.SC_CREATED);
    @SuppressWarnings("unchecked")
    Map<String, String> response = objectMapper.readValue(body, Map.class);

    assertThat(response.get("name")).isEqualTo("balance");

    body =
        RestUtils.get(
            authToken,
            String.format(
                "%s/v2/schemas/keyspaces/%s/tables/%s/columns/%s?raw=true",
                restUrlBase, keyspaceName, tableName, "balance"),
            HttpStatus.SC_OK);
    ColumnDefinition column = objectMapper.readValue(body, ColumnDefinition.class);
    assertThat(column).usingRecursiveComparison().isEqualTo(columnDefinition);
  }

  @Test
  public void updateColumn() throws IOException {
    createKeyspace(keyspaceName);
    createTable(keyspaceName, tableName);

    ColumnDefinition columnDefinition = new ColumnDefinition("identifier", "uuid");

    String body =
        RestUtils.put(
            authToken,
            String.format(
                "%s/v2/schemas/keyspaces/%s/tables/%s/columns/%s",
                restUrlBase, keyspaceName, tableName, "id"),
            objectMapper.writeValueAsString(columnDefinition),
            HttpStatus.SC_OK);
    @SuppressWarnings("unchecked")
    Map<String, String> response = objectMapper.readValue(body, Map.class);

    assertThat(response.get("name")).isEqualTo("identifier");

    body =
        RestUtils.get(
            authToken,
            String.format(
                "%s/v2/schemas/keyspaces/%s/tables/%s/columns/%s?raw=true",
                restUrlBase, keyspaceName, tableName, "identifier"),
            HttpStatus.SC_OK);
    ColumnDefinition column = objectMapper.readValue(body, ColumnDefinition.class);
    assertThat(column).usingRecursiveComparison().isEqualTo(columnDefinition);
  }

  @Test
  public void updateColumnNotFound() throws IOException {
    createKeyspace(keyspaceName);
    createTable(keyspaceName, tableName);

    ColumnDefinition columnDefinition = new ColumnDefinition("name", "text");

    String body =
        RestUtils.put(
            authToken,
            String.format(
                "%s/v2/schemas/keyspaces/%s/tables/%s/columns/%s",
                restUrlBase, keyspaceName, tableName, "notFound"),
            objectMapper.writeValueAsString(columnDefinition),
            HttpStatus.SC_BAD_REQUEST);
    ApiError response = objectMapper.readValue(body, ApiError.class);

    assertThat(response.getCode()).isEqualTo(HttpStatus.SC_BAD_REQUEST);
    assertThat(response.getDescription()).isNotEmpty();
  }

  @Test
  public void updateColumnBadTable() throws IOException {
    createKeyspace(keyspaceName);
    createTable(keyspaceName, tableName);

    ColumnDefinition columnDefinition = new ColumnDefinition("name", "text");

    String body =
        RestUtils.put(
            authToken,
            String.format(
                "%s/v2/schemas/keyspaces/%s/tables/%s/columns/%s",
                restUrlBase, keyspaceName, "foo", "age"),
            objectMapper.writeValueAsString(columnDefinition),
            HttpStatus.SC_BAD_REQUEST);
    ApiError response = objectMapper.readValue(body, ApiError.class);

    assertThat(response.getCode()).isEqualTo(HttpStatus.SC_BAD_REQUEST);
    assertThat(response.getDescription()).isNotEmpty();
  }

  @Test
  public void updateColumnBadKeyspace() throws IOException {
    ColumnDefinition columnDefinition = new ColumnDefinition("name", "text");

    String body =
        RestUtils.put(
            authToken,
            String.format(
                "%s/v2/schemas/keyspaces/%s/tables/%s/columns/%s",
                restUrlBase, "foo", tableName, "age"),
            objectMapper.writeValueAsString(columnDefinition),
            HttpStatus.SC_BAD_REQUEST);
    ApiError response = objectMapper.readValue(body, ApiError.class);

    assertThat(response.getCode()).isEqualTo(HttpStatus.SC_BAD_REQUEST);
    assertThat(response.getDescription()).isNotEmpty();
  }

  @Test
  public void deleteColumn() throws IOException {
    createKeyspace(keyspaceName);
    createTable(keyspaceName, tableName);

    RestUtils.delete(
        authToken,
        String.format(
            "%s/v2/schemas/keyspaces/%s/tables/%s/columns/%s",
            restUrlBase, keyspaceName, tableName, "age"),
        HttpStatus.SC_NO_CONTENT);
  }

  @Test
  public void deleteColumnNotFound() throws IOException {
    createKeyspace(keyspaceName);
    createTable(keyspaceName, tableName);

    RestUtils.delete(
        authToken,
        String.format(
            "%s/v2/schemas/keyspaces/%s/tables/%s/columns/%s",
            restUrlBase, keyspaceName, tableName, "foo"),
        HttpStatus.SC_BAD_REQUEST);
  }

  @Test
  public void deleteColumnBadTable() throws IOException {
    createKeyspace(keyspaceName);

    String body =
        RestUtils.delete(
            authToken,
            String.format(
                "%s/v2/schemas/keyspaces/%s/tables/%s/columns/%s",
                restUrlBase, keyspaceName, "foo", "age"),
            HttpStatus.SC_BAD_REQUEST);
    ApiError response = objectMapper.readValue(body, ApiError.class);

    assertThat(response.getCode()).isEqualTo(HttpStatus.SC_BAD_REQUEST);
    assertThat(response.getDescription()).isNotEmpty();
  }

  @Test
  public void deleteColumnBadKeyspace() throws IOException {
    String body =
        RestUtils.delete(
            authToken,
            String.format(
                "%s/v2/schemas/keyspaces/%s/tables/%s/columns/%s",
                restUrlBase, "foo", tableName, "age"),
            HttpStatus.SC_BAD_REQUEST);
    ApiError response = objectMapper.readValue(body, ApiError.class);

    assertThat(response.getCode()).isEqualTo(HttpStatus.SC_BAD_REQUEST);
    assertThat(response.getDescription()).isNotEmpty();
  }

  @Test
  public void deleteColumnPartitionKey() throws IOException {
    createKeyspace(keyspaceName);
    createTable(keyspaceName, tableName);

    String body =
        RestUtils.delete(
            authToken,
            String.format(
                "%s/v2/schemas/keyspaces/%s/tables/%s/columns/%s",
                restUrlBase, keyspaceName, tableName, "id"),
            HttpStatus.SC_BAD_REQUEST);
    ApiError response = objectMapper.readValue(body, ApiError.class);

    assertThat(response.getCode()).isEqualTo(HttpStatus.SC_BAD_REQUEST);
    assertThat(response.getDescription()).isNotEmpty();
  }

  @Test
  public void createUdt() throws IOException {
    createKeyspace(keyspaceName);

    // create UDT
    String udtString =
        "{\"name\": \"udt1\", \"fields\":"
            + "[{\"name\":\"firstname\",\"typeDefinition\":\"text\"},"
            + "{\"name\":\"birthdate\",\"typeDefinition\":\"date\"}]}";

    RestUtils.post(
        authToken,
        String.format("%s/v2/schemas/keyspaces/%s/types", restUrlBase, keyspaceName),
        udtString,
        HttpStatus.SC_CREATED);

    // throws error because same name, but ifNotExists = false
    String response =
        RestUtils.post(
            authToken,
            String.format("%s/v2/schemas/keyspaces/%s/types", restUrlBase, keyspaceName),
            udtString,
            HttpStatus.SC_BAD_REQUEST);

    String typeName = "udt1";

    ApiError apiError = objectMapper.readValue(response, ApiError.class);
    assertThat(apiError.getCode()).isEqualTo(HttpStatus.SC_BAD_REQUEST);
    assertThat(apiError.getDescription())
        .isEqualTo(
            String.format(
                "Bad request: A type named \"%s\".%s already exists", keyspaceName, typeName));

    // don't create and don't throw exception because ifNotExists = true
    udtString =
        "{\"name\": \"udt1\", \"ifNotExists\": true,"
            + "\"fields\":[{\"name\":\"firstname\",\"typeDefinition\":\"text\"}]}";
    RestUtils.post(
        authToken,
        String.format("%s/v2/schemas/keyspaces/%s/types", restUrlBase, keyspaceName),
        udtString,
        HttpStatus.SC_CREATED);
  }

  @Test
  public void updateInvalidUdt() throws IOException {
    createKeyspace(keyspaceName);

    // create UDT
    String udtString =
        "{\"name\": \"udt1\", \"fields\":[{\"name\":\"firstname\",\"typeDefinition\":\"text\"}]}";

    RestUtils.post(
        authToken,
        String.format("%s/v2/schemas/keyspaces/%s/types", restUrlBase, keyspaceName),
        udtString,
        HttpStatus.SC_CREATED);

    // add existing field
    udtString =
        "{\"name\": \"udt1\", \"addFields\":[{\"name\":\"firstname\",\"typeDefinition\":\"text\"}]}";

    RestUtils.put(
        authToken,
        String.format("%s/v2/schemas/keyspaces/%s/types", restUrlBase, keyspaceName),
        udtString,
        HttpStatus.SC_BAD_REQUEST);

    // missing add-type and rename-type
    udtString =
        "{\"name\": \"udt1\", \"fields\":[{\"name\":\"firstname\",\"typeDefinition\":\"text\"}]}";

    RestUtils.put(
        authToken,
        String.format("%s/v2/schemas/keyspaces/%s/types", restUrlBase, keyspaceName),
        udtString,
        HttpStatus.SC_BAD_REQUEST);
  }

  @Test
  public void updateUdt() throws IOException {
    createKeyspace(keyspaceName);

    // create UDT
    String udtString =
        "{\"name\": \"udt1\", \"fields\":[{\"name\":\"firstname\",\"typeDefinition\":\"varchar\"}]}";

    RestUtils.post(
        authToken,
        String.format("%s/v2/schemas/keyspaces/%s/types", restUrlBase, keyspaceName),
        udtString,
        HttpStatus.SC_CREATED);

    // update UDT: add new field
    udtString =
        "{\"name\": \"udt1\", \"addFields\":[{\"name\":\"lastname\",\"typeDefinition\":\"varchar\"}]}";

    RestUtils.put(
        authToken,
        String.format("%s/v2/schemas/keyspaces/%s/types", restUrlBase, keyspaceName),
        udtString,
        HttpStatus.SC_OK);

    // udpate UDT: rename fields
    udtString =
        "{\"name\": \"udt1\",\"renameFields\":"
            + "[{\"from\":\"firstname\",\"to\":\"name1\"}, {\"from\":\"lastname\",\"to\":\"name2\"}]}";

    RestUtils.put(
        authToken,
        String.format("%s/v2/schemas/keyspaces/%s/types", restUrlBase, keyspaceName),
        udtString,
        HttpStatus.SC_OK);

    // retrieve UDT
    String body =
        RestUtils.get(
            authToken,
            String.format("%s/v2/schemas/keyspaces/%s/types/%s", restUrlBase, keyspaceName, "udt1"),
            HttpStatus.SC_OK);

    MapGetResponseWrapper getResponseWrapper = MAP_GETRESPONSE_READER.readValue(body);
    Map<String, Object> response = getResponseWrapper.getData();

    assertThat(response.size()).isEqualTo(3);
    assertThat(response.get("name")).isEqualTo("udt1");
    List<Map<String, String>> fields = (List<Map<String, String>>) response.get("fields");
    assertThat(fields.size()).isEqualTo(2);

    Set<String> fieldNames = new HashSet<>();
    fieldNames.add(fields.get(0).get("name"));
    fieldNames.add(fields.get(1).get("name"));

    assertThat(fieldNames.contains("name1")).isTrue();
    assertThat(fieldNames.contains("name2")).isTrue();

    // create UDT
    udtString = "{\"name\": \"udt2\", \"fields\":[{\"name\":\"age\",\"typeDefinition\":\"int\"}]}";

    RestUtils.post(
        authToken,
        String.format("%s/v2/schemas/keyspaces/%s/types", restUrlBase, keyspaceName),
        udtString,
        HttpStatus.SC_CREATED);

    // update UDT: add and rename field
    udtString =
        "{\"name\": \"udt2\","
            + "\"addFields\":[{\"name\":\"name\",\"typeDefinition\":\"varchar\"}]},"
            + "\"renameFields\": [{\"from\": \"name\", \"to\": \"firstname\"}";

    RestUtils.put(
        authToken,
        String.format("%s/v2/schemas/keyspaces/%s/types", restUrlBase, keyspaceName),
        udtString,
        HttpStatus.SC_OK);
  }

  @Test
  public void testInvalidUdtType() throws IOException {
    createKeyspace(keyspaceName);

    String udtString =
        "{\"name\": \"udt1\", \"fields\":[{\"name\":\"firstname\",\"typeDefinition\":\"invalid_type\"}}]}";
    RestUtils.post(
        authToken,
        String.format("%s/v2/schemas/keyspaces/%s/types", restUrlBase, keyspaceName),
        udtString,
        HttpStatus.SC_BAD_REQUEST);

    udtString = "{\"name\": \"udt1\", \"fields\":[]}";
    RestUtils.post(
        authToken,
        String.format("%s/v2/schemas/keyspaces/%s/types", restUrlBase, keyspaceName),
        udtString,
        HttpStatus.SC_BAD_REQUEST);

    udtString = "{\"name\": \"udt1\", \"fields\":[{\"name\":\"firstname\"}}]}";
    RestUtils.post(
        authToken,
        String.format("%s/v2/schemas/keyspaces/%s/types", restUrlBase, keyspaceName),
        udtString,
        HttpStatus.SC_BAD_REQUEST);

    udtString = "{\"name\": \"udt1\", \"fields\":[{\"typeDefinition\":\"text\"}}]}";
    RestUtils.post(
        authToken,
        String.format("%s/v2/schemas/keyspaces/%s/types", restUrlBase, keyspaceName),
        udtString,
        HttpStatus.SC_BAD_REQUEST);
  }

  @Test
  public void dropUdt() throws IOException {
    createKeyspace(keyspaceName);

    String udtString =
        "{\"name\": \"test_udt1\", \"fields\":[{\"name\":\"firstname\",\"typeDefinition\":\"text\"}]}";

    RestUtils.post(
        authToken,
        String.format("%s/v2/schemas/keyspaces/%s/types", restUrlBase, keyspaceName),
        udtString,
        HttpStatus.SC_CREATED);

    RestUtils.delete(
        authToken,
        String.format(
            "%s/v2/schemas/keyspaces/%s/types/%s", restUrlBase, keyspaceName, "test_udt1"),
        HttpStatus.SC_NO_CONTENT);

    // delete a non existent UDT
    RestUtils.delete(
        authToken,
        String.format(
            "%s/v2/schemas/keyspaces/%s/types/%s", restUrlBase, keyspaceName, "test_udt1"),
        HttpStatus.SC_BAD_REQUEST);

    // delete an UDT in use
    udtString =
        "{\"name\": \"fullname\", \"fields\":"
            + "[{\"name\":\"firstname\",\"typeDefinition\":\"text\"},"
            + "{\"name\":\"lastname\",\"typeDefinition\":\"text\"}]}";
    RestUtils.post(
        authToken,
        String.format("%s/v2/schemas/keyspaces/%s/types", restUrlBase, keyspaceName),
        udtString,
        HttpStatus.SC_CREATED);

    createTestTable(
        tableName,
        Arrays.asList("id text", "name fullname"),
        Collections.singletonList("id"),
        null);

    RestUtils.delete(
        authToken,
        String.format("%s/v2/schemas/keyspaces/%s/types/%s", restUrlBase, keyspaceName, "fullname"),
        HttpStatus.SC_BAD_REQUEST);
  }

  @Test
  public void getUdt() throws IOException {
    createKeyspace(keyspaceName);

    String udtString =
        "{\"name\": \"test_udt1\", \"fields\":[{\"name\":\"arrival\",\"typeDefinition\":\"timestamp\"}]}";

    RestUtils.post(
        authToken,
        String.format("%s/v2/schemas/keyspaces/%s/types", restUrlBase, keyspaceName),
        udtString,
        HttpStatus.SC_CREATED);

    String body =
        RestUtils.get(
            authToken,
            String.format(
                "%s/v2/schemas/keyspaces/%s/types/%s", restUrlBase, keyspaceName, "test_udt1"),
            HttpStatus.SC_OK);

    MapGetResponseWrapper getResponseWrapper = MAP_GETRESPONSE_READER.readValue(body);
    Map<String, Object> response = getResponseWrapper.getData();

    assertThat(response.size()).isEqualTo(3);
    assertThat(response.get("name")).isEqualTo("test_udt1");
    List<Map<String, String>> fields = (List<Map<String, String>>) response.get("fields");
    assertThat(fields.size()).isEqualTo(1);
    assertThat(fields.get(0).get("name")).isEqualTo("arrival");
    assertThat(fields.get(0).get("typeDefinition")).isEqualTo("timestamp");

    // get non existent UDT
    RestUtils.get(
        authToken,
        String.format(
            "%s/v2/schemas/keyspaces/%s/types/%s", restUrlBase, keyspaceName, "invalid_udt"),
        HttpStatus.SC_NOT_FOUND);
  }

  @Test
  public void listAllTypes() throws IOException {
    createKeyspace(keyspaceName);

    String body =
        RestUtils.get(
            authToken,
            String.format("%s/v2/schemas/keyspaces/%s/types", restUrlBase, keyspaceName),
            HttpStatus.SC_OK);

    ListOfMapsGetResponseWrapper getResponseWrapper =
        LIST_OF_MAPS_GETRESPONSE_READER.readValue(body);
    List<Map<String, Object>> response = getResponseWrapper.getData();
    assertThat(response.size()).isEqualTo(0);

    // creates 10 UDTs
    String udtString =
        "{\"name\": \"%s\", \"fields\":[{\"name\":\"firstname\",\"typeDefinition\":\"text\"}]}";
    for (int i = 0; i < 10; i++) {
      RestUtils.post(
          authToken,
          String.format("%s/v2/schemas/keyspaces/%s/types", restUrlBase, keyspaceName),
          String.format(udtString, "udt" + i),
          HttpStatus.SC_CREATED);
    }

    body =
        RestUtils.get(
            authToken,
            String.format("%s/v2/schemas/keyspaces/%s/types", restUrlBase, keyspaceName),
            HttpStatus.SC_OK);

    getResponseWrapper = LIST_OF_MAPS_GETRESPONSE_READER.readValue(body);
    response = getResponseWrapper.getData();
    assertThat(response.size()).isEqualTo(10);

    List<Map<String, String>> fields = (List<Map<String, String>>) response.get(0).get("fields");
    assertThat(fields.size()).isEqualTo(1);
    assertThat(fields.get(0).get("name")).isEqualTo("firstname");
    assertThat(fields.get(0).get("typeDefinition")).isEqualTo("varchar");
  }

  @Test
  public void testMixedCaseTable() throws IOException {
    keyspaceName = "MixedCaseKeyspace"; // intentional override of keyspace name
    createKeyspace(keyspaceName);

    String tableName = "MixedCaseTable";
    TableAdd tableAdd = new TableAdd();
    tableAdd.setName(tableName);

    List<ColumnDefinition> columnDefinitions = new ArrayList<>();

    columnDefinitions.add(new ColumnDefinition("ID", "uuid"));
    columnDefinitions.add(new ColumnDefinition("lastName", "text"));
    columnDefinitions.add(new ColumnDefinition("firstName", "text"));
    tableAdd.setColumnDefinitions(columnDefinitions);

    PrimaryKey primaryKey = new PrimaryKey();
    primaryKey.setPartitionKey(Collections.singletonList("ID"));
    tableAdd.setPrimaryKey(primaryKey);

    // ensure table name is preserved
    String body =
        RestUtils.post(
            authToken,
            String.format("%s/v2/schemas/keyspaces/%s/tables", restUrlBase, keyspaceName),
            objectMapper.writeValueAsString(tableAdd),
            HttpStatus.SC_CREATED);

    TableResponse tableResponse =
        objectMapper.readValue(body, new TypeReference<TableResponse>() {});
    assertThat(tableResponse.getName()).isEqualTo(tableName);

    // insert a row
    String rowIdentifier = UUID.randomUUID().toString();
    Map<String, String> row = new HashMap<>();
    row.put("ID", rowIdentifier);
    row.put("firstName", "John");
    row.put("lastName", "Doe");

    RestUtils.post(
        authToken,
        String.format("%s/v2/keyspaces/%s/%s", restUrlBase, keyspaceName, tableName),
        objectMapper.writeValueAsString(row),
        HttpStatus.SC_CREATED);

    // retrieve the row by ID and ensure column names are as expected
    String whereClause = String.format("{\"ID\":{\"$eq\":\"%s\"}}", rowIdentifier);
    body =
        RestUtils.get(
            authToken,
            String.format(
                "%s/v2/keyspaces/%s/%s?where=%s",
                restUrlBase, keyspaceName, tableName, whereClause),
            HttpStatus.SC_OK);

    ListOfMapsGetResponseWrapper getResponseWrapper =
        LIST_OF_MAPS_GETRESPONSE_READER.readValue(body);
    List<Map<String, Object>> data = getResponseWrapper.getData();
    assertThat(data.get(0).get("ID")).isEqualTo(rowIdentifier);
    assertThat(data.get(0).get("firstName")).isEqualTo("John");
    assertThat(data.get(0).get("lastName")).isEqualTo("Doe");
  }

  private void createTable(String keyspaceName, String tableName) throws IOException {
    TableAdd tableAdd = new TableAdd();
    tableAdd.setName(tableName);

    List<ColumnDefinition> columnDefinitions = new ArrayList<>();

    columnDefinitions.add(new ColumnDefinition("id", "uuid"));
    columnDefinitions.add(new ColumnDefinition("lastname", "text"));
    columnDefinitions.add(new ColumnDefinition("firstname", "text"));
    columnDefinitions.add(new ColumnDefinition("age", "int"));

    tableAdd.setColumnDefinitions(columnDefinitions);

    PrimaryKey primaryKey = new PrimaryKey();
    primaryKey.setPartitionKey(Collections.singletonList("id"));
    tableAdd.setPrimaryKey(primaryKey);

    // TODO: change to restUrlBase after new REST service implements table creation
    RestUtils.post(
        authToken,
        String.format("%s/v2/schemas/keyspaces/%s/tables", legacyRestUrlBase, keyspaceName),
        objectMapper.writeValueAsString(tableAdd),
        HttpStatus.SC_CREATED);
  }

  private void createTestTable(
      String tableName, List<String> columns, List<String> partitionKey, List<String> clusteringKey)
      throws IOException {
    TableAdd tableAdd = new TableAdd();
    tableAdd.setName(tableName);

    List<ColumnDefinition> columnDefinitions =
        columns.stream()
            .map(x -> x.split(" "))
            .map(y -> new ColumnDefinition(y[0], y[1]))
            .collect(Collectors.toList());
    tableAdd.setColumnDefinitions(columnDefinitions);

    PrimaryKey primaryKey = new PrimaryKey();
    primaryKey.setPartitionKey(partitionKey);
    if (clusteringKey != null) {
      primaryKey.setClusteringKey(clusteringKey);
    }
    tableAdd.setPrimaryKey(primaryKey);

    // TODO: change to restUrlBase after new REST service implements table creation
    String body =
        RestUtils.post(
            authToken,
            String.format("%s/v2/schemas/keyspaces/%s/tables", legacyRestUrlBase, keyspaceName),
            objectMapper.writeValueAsString(tableAdd),
            HttpStatus.SC_CREATED);

    TableResponse tableResponse =
        objectMapper.readValue(body, new TypeReference<TableResponse>() {});
    assertThat(tableResponse.getName()).isEqualTo(tableName);
  }

  private void createComplexTable(String keyspaceName, String tableName) throws IOException {
    TableAdd tableAdd = new TableAdd();
    tableAdd.setName(tableName);

    List<ColumnDefinition> columnDefinitions = new ArrayList<>();

    columnDefinitions.add(new ColumnDefinition("pk0", "uuid"));
    columnDefinitions.add(new ColumnDefinition("col1", "frozen<map<date, varchar>>"));
    columnDefinitions.add(new ColumnDefinition("col2", "frozen<set<boolean>>"));
    columnDefinitions.add(new ColumnDefinition("col3", "frozen<tuple<duration, inet>>"));

    tableAdd.setColumnDefinitions(columnDefinitions);

    PrimaryKey primaryKey = new PrimaryKey();
    primaryKey.setPartitionKey(Collections.singletonList("pk0"));
    tableAdd.setPrimaryKey(primaryKey);

    // TODO: change to restUrlBase after new REST service implements table creation
    RestUtils.post(
        authToken,
        String.format("%s/v2/schemas/keyspaces/%s/tables", legacyRestUrlBase, keyspaceName),
        objectMapper.writeValueAsString(tableAdd),
        HttpStatus.SC_CREATED);
  }

  private void createTableWithClustering(String keyspaceName, String tableName) throws IOException {
    TableAdd tableAdd = new TableAdd();
    tableAdd.setName(tableName);

    List<ColumnDefinition> columnDefinitions = new ArrayList<>();

    columnDefinitions.add(new ColumnDefinition("id", "int"));
    columnDefinitions.add(new ColumnDefinition("lastname", "text"));
    columnDefinitions.add(new ColumnDefinition("firstname", "text"));
    columnDefinitions.add(new ColumnDefinition("age", "int", true));
    columnDefinitions.add(new ColumnDefinition("expense_id", "int"));

    tableAdd.setColumnDefinitions(columnDefinitions);

    PrimaryKey primaryKey = new PrimaryKey();
    primaryKey.setPartitionKey(Collections.singletonList("id"));
    primaryKey.setClusteringKey(Collections.singletonList("expense_id"));
    tableAdd.setPrimaryKey(primaryKey);

    // TODO: change to restUrlBase after new REST service implements table creation
    RestUtils.post(
        authToken,
        String.format("%s/v2/schemas/keyspaces/%s/tables", legacyRestUrlBase, keyspaceName),
        objectMapper.writeValueAsString(tableAdd),
        HttpStatus.SC_CREATED);
  }

  private void createTableWithMixedClustering(String keyspaceName, String tableName)
      throws IOException {
    TableAdd tableAdd = new TableAdd();
    tableAdd.setName(tableName);

    List<ColumnDefinition> columnDefinitions = new ArrayList<>();

    columnDefinitions.add(new ColumnDefinition("pk0", "int"));
    columnDefinitions.add(new ColumnDefinition("pk1", "text"));
    columnDefinitions.add(new ColumnDefinition("pk2", "int"));
    columnDefinitions.add(new ColumnDefinition("ck0", "int"));
    columnDefinitions.add(new ColumnDefinition("ck1", "text"));
    columnDefinitions.add(new ColumnDefinition("v", "int"));

    tableAdd.setColumnDefinitions(columnDefinitions);

    PrimaryKey primaryKey = new PrimaryKey();
    primaryKey.setPartitionKey(Arrays.asList("pk0", "pk1", "pk2"));
    primaryKey.setClusteringKey(Arrays.asList("ck0", "ck1"));
    tableAdd.setPrimaryKey(primaryKey);

    // TODO: change to restUrlBase after new REST service implements table creation
    RestUtils.post(
        authToken,
        String.format("%s/v2/schemas/keyspaces/%s/tables", legacyRestUrlBase, keyspaceName),
        objectMapper.writeValueAsString(tableAdd),
        HttpStatus.SC_CREATED);
  }

  private void createKeyspace(String keyspaceName) throws IOException {
    String createKeyspaceRequest =
        String.format("{\"name\": \"%s\", \"replicas\": 1}", keyspaceName);

    // TODO: change to restUrlBase after new REST service implements keyspace creation
    RestUtils.post(
        authToken,
        String.format("%s/v2/schemas/keyspaces", legacyRestUrlBase),
        createKeyspaceRequest,
        HttpStatus.SC_CREATED);
  }

  /** @return {@code List} of entries to expect back for given definitions. */
  private List<Map<String, String>> insertTestTableRows(List<List<String>> rows)
      throws IOException {
    final List<Map<String, String>> insertedRows = new ArrayList<>();
    for (List<String> row : rows) {
      Map<String, String> rowMap = new HashMap<>();
      for (String kv : row) {
        String[] parts = kv.split(" ");
        rowMap.put(parts[0].trim(), parts[1].trim());
      }
      insertedRows.add(rowMap);

      // TODO: change to restUrlBase after new REST service implements insert operation
      RestUtils.post(
          authToken,
          String.format("%s/v2/keyspaces/%s/%s", legacyRestUrlBase, keyspaceName, tableName),
          objectMapper.writeValueAsString(rowMap),
          HttpStatus.SC_CREATED);
    }
    return insertedRows;
  }

  private String setupClusteringTestCase() throws IOException {
    createKeyspace(keyspaceName);
    createTableWithClustering(keyspaceName, tableName);

    String rowIdentifier = "1";
    Map<String, String> row = new HashMap<>();
    row.put("id", rowIdentifier);
    row.put("firstname", "John");
    row.put("expense_id", "1");

    // TODO: change to restUrlBase after new REST service implements insert operation
    RestUtils.post(
        authToken,
        String.format("%s/v2/keyspaces/%s/%s", legacyRestUrlBase, keyspaceName, tableName),
        objectMapper.writeValueAsString(row),
        HttpStatus.SC_CREATED);

    row = new HashMap<>();
    row.put("id", rowIdentifier);
    row.put("firstname", "John");
    row.put("expense_id", "2");

    // TODO: change to restUrlBase after new REST service implements insert operation
    RestUtils.post(
        authToken,
        String.format("%s/v2/keyspaces/%s/%s", legacyRestUrlBase, keyspaceName, tableName),
        objectMapper.writeValueAsString(row),
        HttpStatus.SC_CREATED);

    row = new HashMap<>();
    row.put("id", "2");
    row.put("firstname", "Jane");
    row.put("expense_id", "1");

    // TODO: change to restUrlBase after new REST service implements insert operation
    RestUtils.post(
        authToken,
        String.format("%s/v2/keyspaces/%s/%s", legacyRestUrlBase, keyspaceName, tableName),
        objectMapper.writeValueAsString(row),
        HttpStatus.SC_CREATED);

    row = new HashMap<>();
    row.put("id", "2");
    row.put("firstname", "Jane");
    row.put("expense_id", "1");

    // TODO: change to restUrlBase after new REST service implements insert operation
    RestUtils.post(
        authToken,
        String.format("%s/v2/keyspaces/%s/%s", legacyRestUrlBase, keyspaceName, tableName),
        objectMapper.writeValueAsString(row),
        HttpStatus.SC_CREATED);

    return rowIdentifier;
  }

  private void setupMixedClusteringTestCase() throws IOException {
    createKeyspace(keyspaceName);
    createTableWithMixedClustering(keyspaceName, tableName);

    Map<String, String> row = new HashMap<>();
    row.put("pk0", "1");
    row.put("pk1", "one");
    row.put("pk2", "-1");
    row.put("ck0", "10");
    row.put("ck1", "foo");
    row.put("v", "9");

    // TODO: change to restUrlBase after new REST service implements insert operation
    RestUtils.post(
        authToken,
        String.format("%s/v2/keyspaces/%s/%s", legacyRestUrlBase, keyspaceName, tableName),
        objectMapper.writeValueAsString(row),
        HttpStatus.SC_CREATED);

    row = new HashMap<>();
    row.put("pk0", "1");
    row.put("pk1", "one");
    row.put("pk2", "-1");
    row.put("ck0", "20");
    row.put("ck1", "foo");
    row.put("v", "19");

    // TODO: change to restUrlBase after new REST service implements insert operation
    RestUtils.post(
        authToken,
        String.format("%s/v2/keyspaces/%s/%s", legacyRestUrlBase, keyspaceName, tableName),
        objectMapper.writeValueAsString(row),
        HttpStatus.SC_CREATED);

    row = new HashMap<>();
    row.put("pk0", "2");
    row.put("pk1", "two");
    row.put("pk2", "-2");
    row.put("ck0", "10");
    row.put("ck1", "bar");
    row.put("v", "18");

    // TODO: change to restUrlBase after new REST service implements insert operation
    RestUtils.post(
        authToken,
        String.format("%s/v2/keyspaces/%s/%s", legacyRestUrlBase, keyspaceName, tableName),
        objectMapper.writeValueAsString(row),
        HttpStatus.SC_CREATED);
  }

  private <T> T readWrappedRESTResponse(String body, Class<T> wrappedType) throws IOException {
    JavaType wrapperType =
        objectMapper
            .getTypeFactory()
            .constructParametricType(RESTResponseWrapper.class, wrappedType);
    RESTResponseWrapper<T> wrapped = objectMapper.readValue(body, wrapperType);
    return (T) wrapped.getData();
  }

  private <T> T readWrappedRESTResponse(String body, TypeReference wrappedType) throws IOException {
    JavaType resolvedWrappedType = objectMapper.getTypeFactory().constructType(wrappedType);
    JavaType wrapperType =
        objectMapper
            .getTypeFactory()
            .constructParametricType(RESTResponseWrapper.class, resolvedWrappedType);
    RESTResponseWrapper<T> wrapped = objectMapper.readValue(body, wrapperType);
    return (T) wrapped.getData();
  }
}<|MERGE_RESOLUTION|>--- conflicted
+++ resolved
@@ -46,9 +46,6 @@
 import io.stargate.web.restapi.models.TableResponse;
 import java.io.IOException;
 import java.lang.reflect.Method;
-<<<<<<< HEAD
-import java.util.*;
-=======
 import java.util.ArrayList;
 import java.util.Arrays;
 import java.util.Collection;
@@ -61,7 +58,6 @@
 import java.util.Optional;
 import java.util.Set;
 import java.util.UUID;
->>>>>>> d0ed3a7f
 import java.util.stream.Collectors;
 import net.jcip.annotations.NotThreadSafe;
 import org.apache.http.HttpStatus;
@@ -1033,14 +1029,6 @@
         Collections.singletonList("id"),
         null);
 
-<<<<<<< HEAD
-    insertTestTableRows(
-        Arrays.asList(
-            Arrays.asList("id 1", "firstname Jonh"),
-            Arrays.asList("id 2", "firstname Jane"),
-            Arrays.asList("id 3", "firstname Scott"),
-            Arrays.asList("id 4", "firstname April")));
-=======
     List<Map<String, String>> expRows =
         insertTestTableRows(
             Arrays.asList(
@@ -1049,7 +1037,6 @@
                 Arrays.asList("id 3", "firstName Scott"),
                 Arrays.asList("id 4", "firstName April")));
     final List<Map<String, Object>> allRows = new ArrayList<>();
->>>>>>> d0ed3a7f
 
     // get first page
     String body =
@@ -1107,14 +1094,6 @@
         Collections.singletonList("id"),
         null);
 
-<<<<<<< HEAD
-    insertTestTableRows(
-        Arrays.asList(
-            Arrays.asList("id 1", "firstname Jonh"),
-            Arrays.asList("id 2", "firstname Jane"),
-            Arrays.asList("id 3", "firstname Scott"),
-            Arrays.asList("id 4", "firstname April")));
-=======
     List<Map<String, String>> expRows =
         insertTestTableRows(
             Arrays.asList(
@@ -1122,7 +1101,6 @@
                 Arrays.asList("id 2", "firstName Jane"),
                 Arrays.asList("id 3", "firstName Scott"),
                 Arrays.asList("id 4", "firstName April")));
->>>>>>> d0ed3a7f
 
     String body =
         RestUtils.get(

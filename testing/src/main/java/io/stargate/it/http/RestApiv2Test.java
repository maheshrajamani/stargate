/*
 * Copyright The Stargate Authors
 *
 * Licensed under the Apache License, Version 2.0 (the "License");
 * you may not use this file except in compliance with the License.
 * You may obtain a copy of the License at
 *
 * http://www.apache.org/licenses/LICENSE-2.0
 *
 * Unless required by applicable law or agreed to in writing, software
 * distributed under the License is distributed on an "AS IS" BASIS,
 * WITHOUT WARRANTIES OR CONDITIONS OF ANY KIND, either express or implied.
 * See the License for the specific language governing permissions and
 * limitations under the License.
 */
package io.stargate.it.http;

import static org.assertj.core.api.Assertions.assertThat;
import static org.assertj.core.api.Assumptions.assumeThat;
import static org.junit.jupiter.api.Assertions.assertNotNull;

import com.datastax.oss.driver.api.core.CqlSession;
import com.datastax.oss.driver.api.core.cql.Row;
import com.datastax.oss.driver.api.core.cql.SimpleStatement;
import com.fasterxml.jackson.core.type.TypeReference;
import com.fasterxml.jackson.databind.JavaType;
import com.fasterxml.jackson.databind.ObjectMapper;
import com.fasterxml.jackson.databind.ObjectReader;
import io.stargate.auth.model.AuthTokenResponse;
import io.stargate.it.BaseIntegrationTest;
import io.stargate.it.driver.CqlSessionExtension;
import io.stargate.it.driver.CqlSessionSpec;
import io.stargate.it.http.models.Credentials;
import io.stargate.it.storage.StargateConnectionInfo;
import io.stargate.web.models.ApiError;
import io.stargate.web.models.Keyspace;
import io.stargate.web.restapi.models.ColumnDefinition;
import io.stargate.web.restapi.models.GetResponseWrapper;
import io.stargate.web.restapi.models.IndexAdd;
import io.stargate.web.restapi.models.IndexKind;
import io.stargate.web.restapi.models.PrimaryKey;
import io.stargate.web.restapi.models.RESTResponseWrapper;
import io.stargate.web.restapi.models.SuccessResponse;
import io.stargate.web.restapi.models.TableAdd;
import io.stargate.web.restapi.models.TableOptions;
import io.stargate.web.restapi.models.TableResponse;
import java.io.IOException;
import java.lang.reflect.Method;
import java.nio.charset.StandardCharsets;
import java.util.ArrayList;
import java.util.Arrays;
import java.util.Collection;
import java.util.Collections;
import java.util.HashMap;
import java.util.HashSet;
import java.util.LinkedHashSet;
import java.util.List;
import java.util.Map;
import java.util.Optional;
import java.util.Set;
import java.util.UUID;
import java.util.stream.Collectors;
import net.jcip.annotations.NotThreadSafe;
import org.apache.http.HttpStatus;
import org.junit.jupiter.api.BeforeEach;
import org.junit.jupiter.api.Test;
import org.junit.jupiter.api.TestInfo;
import org.junit.jupiter.api.extension.ExtendWith;

@NotThreadSafe
@ExtendWith(CqlSessionExtension.class)
@CqlSessionSpec()
@ExtendWith(RestApiExtension.class)
@RestApiSpec()
public class RestApiv2Test extends BaseIntegrationTest {

  private String keyspaceName;
  private String tableName;
  private static String authToken;
  private String restUrlBase;

  // TODO: can remove after new REST service implements schema and insert operations
  private String legacyRestUrlBase;

  // NOTE! Does not automatically disable exception on unknown properties to have
  // stricter matching of expected return types: if needed, can override on
  // per-ObjectReader basis
  private static final ObjectMapper objectMapper = new ObjectMapper();

  private static final ObjectReader LIST_OF_MAPS_GETRESPONSE_READER =
      objectMapper.readerFor(ListOfMapsGetResponseWrapper.class);

  private static final ObjectReader MAP_GETRESPONSE_READER =
      objectMapper.readerFor(MapGetResponseWrapper.class);

  static class ListOfMapsGetResponseWrapper extends GetResponseWrapper<List<Map<String, Object>>> {
    public ListOfMapsGetResponseWrapper() {
      super(-1, null, null);
    }
  }

  static class MapGetResponseWrapper extends GetResponseWrapper<Map<String, Object>> {
    public MapGetResponseWrapper() {
      super(-1, null, null);
    }
  }

  // TablesResource specifies only as "Map" but it looks to me like:
  static class NameResponse {
    public String name;
  }

  @BeforeEach
  public void setup(
      TestInfo testInfo, StargateConnectionInfo cluster, RestApiConnectionInfo restApi)
      throws IOException {
    restUrlBase = "http://" + restApi.host() + ":" + restApi.port();
    legacyRestUrlBase = "http://" + cluster.seedAddress() + ":8082";
    String authUrlBase =
        "http://" + cluster.seedAddress() + ":8081"; // TODO: make auth port configurable

    String body =
        RestUtils.post(
            "",
            String.format("%s/v1/auth/token/generate", authUrlBase),
            objectMapper.writeValueAsString(new Credentials("cassandra", "cassandra")),
            HttpStatus.SC_CREATED);

    AuthTokenResponse authTokenResponse = objectMapper.readValue(body, AuthTokenResponse.class);
    authToken = authTokenResponse.getAuthToken();
    assertThat(authToken).isNotNull();

    Optional<String> name = testInfo.getTestMethod().map(Method::getName);
    assertThat(name).isPresent();
    String testName = name.get();

    // TODO: temporarily enforcing lower case names,
    // should remove to ensure support for mixed case identifiers
    keyspaceName = "ks_" + testName.toLowerCase() + "_" + System.currentTimeMillis();
    tableName = "tbl_" + testName.toLowerCase() + "_" + System.currentTimeMillis();
  }

  @Test
  public void getKeyspaces() throws IOException {
    String body =
        RestUtils.get(
            authToken, String.format("%s/v2/schemas/keyspaces", restUrlBase), HttpStatus.SC_OK);

    List<Keyspace> keyspaces =
        readWrappedRESTResponse(body, new TypeReference<List<Keyspace>>() {});
    assertThat(keyspaces)
        .anySatisfy(
            value ->
                assertThat(value)
                    .usingRecursiveComparison()
                    .isEqualTo(new Keyspace("system", null)));
  }

  @Test
  public void getKeyspacesMissingToken() throws IOException {
    RestUtils.get(
        "", String.format("%s/v2/schemas/keyspaces", restUrlBase), HttpStatus.SC_UNAUTHORIZED);
  }

  @Test
  public void getKeyspacesBadToken() throws IOException {
    RestUtils.get(
        "foo", String.format("%s/v2/schemas/keyspaces", restUrlBase), HttpStatus.SC_UNAUTHORIZED);
  }

  @Test
  public void getKeyspacesRaw() throws IOException {
    String body =
        RestUtils.get(
            authToken,
            String.format("%s/v2/schemas/keyspaces?raw=true", restUrlBase),
            HttpStatus.SC_OK);

    List<Keyspace> keyspaces = objectMapper.readValue(body, new TypeReference<List<Keyspace>>() {});
    assertThat(keyspaces)
        .anySatisfy(
            value ->
                assertThat(value)
                    .usingRecursiveComparison()
                    .isEqualTo(new Keyspace("system_schema", null)));
  }

  @Test
  public void getKeyspace() throws IOException {
    String body =
        RestUtils.get(
            authToken,
            String.format("%s/v2/schemas/keyspaces/system", restUrlBase),
            HttpStatus.SC_OK);
    Keyspace keyspace = readWrappedRESTResponse(body, Keyspace.class);
    assertThat(keyspace).usingRecursiveComparison().isEqualTo(new Keyspace("system", null));
  }

  @Test
  public void getKeyspaceRaw() throws IOException {
    String body =
        RestUtils.get(
            authToken,
            String.format("%s/v2/schemas/keyspaces/system?raw=true", restUrlBase),
            HttpStatus.SC_OK);

    Keyspace keyspace = objectMapper.readValue(body, Keyspace.class);

    assertThat(keyspace).usingRecursiveComparison().isEqualTo(new Keyspace("system", null));
  }

  @Test
  public void getKeyspaceNotFound() throws IOException {
    RestUtils.get(
        authToken,
        String.format("%s/v2/schemas/keyspaces/ks_not_found", restUrlBase),
        HttpStatus.SC_NOT_FOUND);
  }

  @Test
  public void createKeyspace() throws IOException {
    String keyspaceName = "ks_createkeyspace_" + System.currentTimeMillis();

    // Use the new Stargate V2 endpoint here
    createKeyspace(keyspaceName, restUrlBase);

    String body =
        RestUtils.get(
            authToken,
            String.format("%s/v2/schemas/keyspaces/%s?raw=true", restUrlBase, keyspaceName),
            HttpStatus.SC_OK);

    Keyspace keyspace = objectMapper.readValue(body, Keyspace.class);

    assertThat(keyspace).usingRecursiveComparison().isEqualTo(new Keyspace(keyspaceName, null));
  }

  @Test
  public void createKeyspaceWithInvalidJson() throws IOException {
    RestUtils.post(
        authToken,
        String.format("%s/v2/schemas/keyspaces", restUrlBase),
        "{\"name\" \"badjsonkeyspace\", \"replicas\": 1}",
        HttpStatus.SC_BAD_REQUEST);
  }

  @Test
  public void deleteKeyspace() throws IOException {
    String keyspaceName = "ks_createkeyspace_" + System.currentTimeMillis();
    createKeyspace(keyspaceName);

    RestUtils.get(
        authToken,
        String.format("%s/v2/schemas/keyspaces/%s", restUrlBase, keyspaceName),
        HttpStatus.SC_OK);

    RestUtils.delete(
        authToken,
        String.format("%s/v2/schemas/keyspaces/%s", restUrlBase, keyspaceName),
        HttpStatus.SC_NO_CONTENT);

    RestUtils.get(
        authToken,
        String.format("%s/v2/schemas/keyspaces/%s", restUrlBase, keyspaceName),
        HttpStatus.SC_NOT_FOUND);
  }

  @Test
  public void getTables() throws IOException {
    String body =
        RestUtils.get(
            authToken,
            String.format("%s/v2/schemas/keyspaces/system/tables", restUrlBase),
            HttpStatus.SC_OK);

    List<TableResponse> tables =
        readWrappedRESTResponse(body, new TypeReference<List<TableResponse>>() {});

    assertThat(tables.size()).isGreaterThan(5);
    assertThat(tables)
        .anySatisfy(
            value ->
                assertThat(value)
                    .isEqualToComparingOnlyGivenFields(
                        new TableResponse("local", "system", null, null, null),
                        "name",
                        "keyspace"));
  }

  @Test
  public void getTablesRaw() throws IOException {
    String body =
        RestUtils.get(
            authToken,
            String.format("%s/v2/schemas/keyspaces/system/tables?raw=true", restUrlBase),
            HttpStatus.SC_OK);

    List<TableResponse> tables =
        objectMapper.readValue(body, new TypeReference<List<TableResponse>>() {});

    assertThat(tables.size()).isGreaterThan(5);
    assertThat(tables)
        .anySatisfy(
            value ->
                assertThat(value)
                    .usingRecursiveComparison()
                    .ignoringFields("columnDefinitions", "primaryKey", "tableOptions")
                    .isEqualTo(new TableResponse("local", "system", null, null, null)));
  }

  @Test
  public void getTable() throws IOException {
    String body =
        RestUtils.get(
            authToken,
            String.format("%s/v2/schemas/keyspaces/system/tables/local", restUrlBase),
            HttpStatus.SC_OK);

    TableResponse table = readWrappedRESTResponse(body, TableResponse.class);
    assertThat(table.getKeyspace()).isEqualTo("system");
    assertThat(table.getName()).isEqualTo("local");
    assertThat(table.getColumnDefinitions()).isNotNull();
  }

  @Test
  public void getTableRaw() throws IOException {
    String body =
        RestUtils.get(
            authToken,
            String.format("%s/v2/schemas/keyspaces/system/tables/local?raw=true", restUrlBase),
            HttpStatus.SC_OK);

    TableResponse table = objectMapper.readValue(body, TableResponse.class);
    assertThat(table.getKeyspace()).isEqualTo("system");
    assertThat(table.getName()).isEqualTo("local");
    assertThat(table.getColumnDefinitions()).isNotNull();
  }

  @Test
  public void getTableComplex() throws IOException {
    createKeyspace(keyspaceName);
    createComplexTable(keyspaceName, tableName);

    String body =
        RestUtils.get(
            authToken,
            String.format(
                "%s/v2/schemas/keyspaces/%s/tables/%s", restUrlBase, keyspaceName, tableName),
            HttpStatus.SC_OK);

    TableResponse table = readWrappedRESTResponse(body, TableResponse.class);
    assertThat(table.getKeyspace()).isEqualTo(keyspaceName);
    assertThat(table.getName()).isEqualTo(tableName);
    assertThat(table.getColumnDefinitions()).isNotNull();
    ColumnDefinition columnDefinition =
        table.getColumnDefinitions().stream()
            .filter(c -> c.getName().equals("col1"))
            .findFirst()
            .orElseThrow(() -> new AssertionError("Column not found"));
    assertThat(columnDefinition)
        .usingRecursiveComparison()
        .isEqualTo(new ColumnDefinition("col1", "frozen<map<date, varchar>>", false));
  }

  @Test
  public void getTableNotFound() throws IOException {
    RestUtils.get(
        authToken,
        String.format("%s/v2/schemas/keyspaces/system/tables/tbl_not_found", restUrlBase),
        HttpStatus.SC_NOT_FOUND);
  }

  @Test
  public void createTable() throws IOException {
    createKeyspace(keyspaceName);
    createTable(keyspaceName, tableName);

    String body =
        RestUtils.get(
            authToken,
            String.format(
                "%s/v2/schemas/keyspaces/%s/tables/%s?raw=true",
                restUrlBase, keyspaceName, tableName),
            HttpStatus.SC_OK);

    TableResponse table = objectMapper.readValue(body, TableResponse.class);
    assertThat(table.getKeyspace()).isEqualTo(keyspaceName);
    assertThat(table.getName()).isEqualTo(tableName);
    assertThat(table.getColumnDefinitions()).isNotNull();
  }

  @Test
  public void updateTable() throws IOException {
    createKeyspace(keyspaceName);
    createTable(keyspaceName, tableName);

    TableAdd tableUpdate = new TableAdd();
    tableUpdate.setName(tableName);

    TableOptions tableOptions = new TableOptions();
    tableOptions.setDefaultTimeToLive(5);
    tableUpdate.setTableOptions(tableOptions);

    RestUtils.put(
        authToken,
        String.format("%s/v2/schemas/keyspaces/%s/tables/%s", restUrlBase, keyspaceName, tableName),
        objectMapper.writeValueAsString(tableUpdate),
        HttpStatus.SC_OK);
  }

  @Test
  public void deleteTable() throws IOException {
    createKeyspace(keyspaceName);
    createTable(keyspaceName, tableName);

    RestUtils.delete(
        authToken,
        String.format("%s/v2/schemas/keyspaces/%s/tables/%s", restUrlBase, keyspaceName, tableName),
        HttpStatus.SC_NO_CONTENT);
  }

  @Test
  public void createIndex(CqlSession session) throws IOException {
    createKeyspace(keyspaceName);
    tableName = "tbl_createtable_" + System.currentTimeMillis();
    createTestTable(
        tableName,
        Arrays.asList("id text", "firstname text", "lastname text", "email list<text>"),
        Collections.singletonList("id"),
        null);

    IndexAdd indexAdd = new IndexAdd();
    indexAdd.setColumn("firstname");
    indexAdd.setName("test_idx");
    indexAdd.setIfNotExists(false);

    String body =
        RestUtils.post(
            authToken,
            String.format(
                "%s/v2/schemas/keyspaces/%s/tables/%s/indexes",
                restUrlBase, keyspaceName, tableName),
            objectMapper.writeValueAsString(indexAdd),
            HttpStatus.SC_CREATED);
    SuccessResponse successResponse =
        objectMapper.readValue(body, new TypeReference<SuccessResponse>() {});
    assertThat(successResponse.getSuccess()).isTrue();

    List<Row> rows = session.execute("SELECT * FROM system_schema.indexes;").all();
    assertThat(rows.stream().anyMatch(i -> "test_idx".equals(i.getString("index_name")))).isTrue();

    // don't create and index if it already exists and don't throw error
    indexAdd.setIfNotExists(true);
    body =
        RestUtils.post(
            authToken,
            String.format(
                "%s/v2/schemas/keyspaces/%s/tables/%s/indexes",
                restUrlBase, keyspaceName, tableName),
            objectMapper.writeValueAsString(indexAdd),
            HttpStatus.SC_CREATED);
    successResponse = objectMapper.readValue(body, new TypeReference<SuccessResponse>() {});
    assertThat(successResponse.getSuccess()).isTrue();

    // throw error if index already exists
    indexAdd.setIfNotExists(false);
    body =
        RestUtils.post(
            authToken,
            String.format(
                "%s/v2/schemas/keyspaces/%s/tables/%s/indexes",
                restUrlBase, keyspaceName, tableName),
            objectMapper.writeValueAsString(indexAdd),
            HttpStatus.SC_BAD_REQUEST);

    ApiError response = objectMapper.readValue(body, ApiError.class);
    assertThat(response.getCode()).isEqualTo(HttpStatus.SC_BAD_REQUEST);
    assertThat(response.getDescription())
        .isEqualTo("Bad request: An index named test_idx already exists");

    // successufully index a collection
    indexAdd.setColumn("email");
    indexAdd.setName(null);
    indexAdd.setKind(IndexKind.VALUES);
    body =
        RestUtils.post(
            authToken,
            String.format(
                "%s/v2/schemas/keyspaces/%s/tables/%s/indexes",
                restUrlBase, keyspaceName, tableName),
            objectMapper.writeValueAsString(indexAdd),
            HttpStatus.SC_CREATED);
    successResponse = objectMapper.readValue(body, new TypeReference<SuccessResponse>() {});
    assertThat(successResponse.getSuccess()).isTrue();
  }

  @Test
  public void createCustomIndex(CqlSession session) throws IOException {
    // TODO remove this when we figure out how to enable SAI indexes in Cassandra 4
    assumeThat(isCassandra4())
        .as(
            "Disabled because it is currently not possible to enable SAI indexes "
                + "on a Cassandra 4 backend")
        .isFalse();

    createKeyspace(keyspaceName);
    tableName = "tbl_createtable_" + System.currentTimeMillis();
    createTestTable(
        tableName,
        Arrays.asList("id text", "firstname text", "lastname text", "email list<text>"),
        Collections.singletonList("id"),
        null);

    IndexAdd indexAdd = new IndexAdd();
    String indexType = "org.apache.cassandra.index.sasi.SASIIndex";
    indexAdd.setColumn("lastname");
    indexAdd.setName("test_custom_idx");
    indexAdd.setType(indexType);
    indexAdd.setIfNotExists(false);
    indexAdd.setKind(null);

    Map<String, String> options = new HashMap<>();
    options.put("mode", "CONTAINS");
    indexAdd.setOptions(options);

    String body =
        RestUtils.post(
            authToken,
            String.format(
                "%s/v2/schemas/keyspaces/%s/tables/%s/indexes",
                restUrlBase, keyspaceName, tableName),
            objectMapper.writeValueAsString(indexAdd),
            HttpStatus.SC_CREATED);
    SuccessResponse successResponse =
        objectMapper.readValue(body, new TypeReference<SuccessResponse>() {});
    assertThat(successResponse.getSuccess()).isTrue();

    Collection<Row> rows = session.execute("SELECT * FROM system_schema.indexes;").all();
    Optional<Row> row =
        rows.stream().filter(i -> "test_custom_idx".equals(i.getString("index_name"))).findFirst();
    Map<String, String> optionsReturned = row.get().getMap("options", String.class, String.class);

    assertThat(optionsReturned.get("class_name")).isEqualTo(indexType);
    assertThat(optionsReturned.get("target")).isEqualTo("\"lastname\"");
    assertThat(optionsReturned.get("mode")).isEqualTo("CONTAINS");
  }

  @Test
  public void createInvalidIndex() throws IOException {
    createKeyspace(keyspaceName);
    String tableName = "tbl_createtable_" + System.currentTimeMillis();
    createTestTable(
        tableName,
        Arrays.asList("id text", "firstname text", "email list<text>"),
        Collections.singletonList("id"),
        null);

    // invalid table
    IndexAdd indexAdd = new IndexAdd();
    indexAdd.setColumn("firstname");
    String body =
        RestUtils.post(
            authToken,
            String.format(
                "%s/v2/schemas/keyspaces/%s/tables/invalid_table/indexes",
                restUrlBase, keyspaceName),
            objectMapper.writeValueAsString(indexAdd),
            HttpStatus.SC_NOT_FOUND);
    ApiError response = objectMapper.readValue(body, ApiError.class);
    assertThat(response.getCode()).isEqualTo(HttpStatus.SC_NOT_FOUND);
    assertThat(response.getDescription()).isEqualTo("Table 'invalid_table' not found in keyspace.");

    // invalid column
    indexAdd.setColumn("invalid_column");
    body =
        RestUtils.post(
            authToken,
            String.format(
                "%s/v2/schemas/keyspaces/%s/tables/%s/indexes",
                restUrlBase, keyspaceName, tableName),
            objectMapper.writeValueAsString(indexAdd),
            HttpStatus.SC_NOT_FOUND);

    response = objectMapper.readValue(body, ApiError.class);
    assertThat(response.getCode()).isEqualTo(HttpStatus.SC_NOT_FOUND);
    assertThat(response.getDescription()).isEqualTo("Column 'invalid_column' not found in table.");

    // invalid index kind
    indexAdd.setColumn("firstname");
    indexAdd.setKind(IndexKind.ENTRIES);
    body =
        RestUtils.post(
            authToken,
            String.format(
                "%s/v2/schemas/keyspaces/%s/tables/%s/indexes",
                restUrlBase, keyspaceName, tableName),
            objectMapper.writeValueAsString(indexAdd),
            HttpStatus.SC_BAD_REQUEST);

    response = objectMapper.readValue(body, ApiError.class);
    assertThat(response.getCode()).isEqualTo(HttpStatus.SC_BAD_REQUEST);
    assertThat(response.getDescription())
        .isEqualTo("Bad request: Indexing entries can only be used with a map");
  }

  @Test
  public void listAllIndexes(CqlSession session) throws IOException {
    createKeyspace(keyspaceName);
    tableName = "tbl_createtable_" + System.currentTimeMillis();
    createTestTable(
        tableName,
        Arrays.asList("id text", "firstname text", "email list<text>"),
        Collections.singletonList("id"),
        null);

    String body =
        RestUtils.get(
            authToken,
            String.format(
                "%s/v2/schemas/keyspaces/%s/tables/%s/indexes",
                restUrlBase, keyspaceName, tableName),
            HttpStatus.SC_OK);
    assertThat(body).isEqualTo("[]");

    IndexAdd indexAdd = new IndexAdd();
    indexAdd.setColumn("firstname");
    indexAdd.setName("test_idx");
    indexAdd.setIfNotExists(false);

    RestUtils.post(
        authToken,
        String.format(
            "%s/v2/schemas/keyspaces/%s/tables/%s/indexes", restUrlBase, keyspaceName, tableName),
        objectMapper.writeValueAsString(indexAdd),
        HttpStatus.SC_CREATED);

    body =
        RestUtils.get(
            authToken,
            String.format(
                "%s/v2/schemas/keyspaces/%s/tables/%s/indexes",
                restUrlBase, keyspaceName, tableName),
            HttpStatus.SC_OK);

    List<Map<String, Object>> data =
        objectMapper.readValue(body, new TypeReference<List<Map<String, Object>>>() {});

    assertThat(data.stream().anyMatch(m -> "test_idx".equals(m.get("index_name")))).isTrue();
  }

  @Test
  public void dropIndex(CqlSession session) throws IOException {
    createKeyspace(keyspaceName);
    tableName = "tbl_createtable_" + System.currentTimeMillis();
    createTestTable(
        tableName,
        Arrays.asList("id text", "firstname text", "email list<text>"),
        Collections.singletonList("id"),
        null);

    IndexAdd indexAdd = new IndexAdd();
    indexAdd.setColumn("firstname");
    indexAdd.setName("test_idx");
    indexAdd.setIfNotExists(false);

    RestUtils.post(
        authToken,
        String.format(
            "%s/v2/schemas/keyspaces/%s/tables/%s/indexes", restUrlBase, keyspaceName, tableName),
        objectMapper.writeValueAsString(indexAdd),
        HttpStatus.SC_CREATED);

    SimpleStatement selectIndexes =
        SimpleStatement.newInstance(
            "SELECT * FROM system_schema.indexes WHERE keyspace_name = ? AND table_name = ?",
            keyspaceName,
            tableName);
    List<Row> rows = session.execute(selectIndexes).all();
    assertThat(rows.size()).isEqualTo(1);

    String indexName = "test_idx";
    RestUtils.delete(
        authToken,
        String.format(
            "%s/v2/schemas/keyspaces/%s/tables/%s/indexes/%s",
            restUrlBase, keyspaceName, tableName, indexName),
        HttpStatus.SC_NO_CONTENT);

    rows = session.execute(selectIndexes).all();
    assertThat(rows.size()).isEqualTo(0);

    indexName = "invalid_idx";
    String body =
        RestUtils.delete(
            authToken,
            String.format(
                "%s/v2/schemas/keyspaces/%s/tables/%s/indexes/%s",
                restUrlBase, keyspaceName, tableName, indexName),
            HttpStatus.SC_NOT_FOUND);

    ApiError response = objectMapper.readValue(body, ApiError.class);
    assertThat(response.getCode()).isEqualTo(HttpStatus.SC_NOT_FOUND);
    assertThat(response.getDescription()).isEqualTo("Index 'invalid_idx' not found.");

    // ifExists=true
    indexName = "invalid_idx";
    RestUtils.delete(
        authToken,
        String.format(
            "%s/v2/schemas/keyspaces/%s/tables/%s/indexes/%s?ifExists=true",
            restUrlBase, keyspaceName, tableName, indexName),
        HttpStatus.SC_NO_CONTENT);
  }

  @Test
  public void createTableWithNullOptions() throws IOException {
    createKeyspace(keyspaceName);

    TableAdd tableAdd = new TableAdd();
    tableAdd.setName("t1");

    List<ColumnDefinition> columnDefinitions = new ArrayList<>();

    columnDefinitions.add(new ColumnDefinition("id", "uuid"));
    columnDefinitions.add(new ColumnDefinition("lastname", "text"));
    columnDefinitions.add(new ColumnDefinition("firstname", "text"));

    tableAdd.setColumnDefinitions(columnDefinitions);

    PrimaryKey primaryKey = new PrimaryKey();
    primaryKey.setPartitionKey(Collections.singletonList("id"));
    tableAdd.setPrimaryKey(primaryKey);
    tableAdd.setTableOptions(null);

    String body =
        RestUtils.post(
            authToken,
            String.format("%s/v2/schemas/keyspaces/%s/tables", restUrlBase, keyspaceName),
            objectMapper.writeValueAsString(tableAdd),
            HttpStatus.SC_CREATED);

    NameResponse response = objectMapper.readValue(body, NameResponse.class);
    assertThat(response.name).isEqualTo(tableAdd.getName());
  }

  @Test
  public void createTableMissingClustering() throws IOException {
    createKeyspace(keyspaceName);
    TableAdd tableAdd = new TableAdd();
    tableAdd.setName(tableName);

    List<ColumnDefinition> columnDefinitions = new ArrayList<>();

    columnDefinitions.add(new ColumnDefinition("pk1", "int"));
    columnDefinitions.add(new ColumnDefinition("ck1", "int"));

    tableAdd.setColumnDefinitions(columnDefinitions);

    PrimaryKey primaryKey = new PrimaryKey();
    primaryKey.setPartitionKey(Collections.singletonList("pk1"));
    primaryKey.setClusteringKey(Collections.singletonList("ck1"));
    tableAdd.setPrimaryKey(primaryKey);

    tableAdd.setTableOptions(new TableOptions(0, null));

    String body =
        RestUtils.post(
            authToken,
            String.format("%s/v2/schemas/keyspaces/%s/tables", restUrlBase, keyspaceName),
            objectMapper.writeValueAsString(tableAdd),
            HttpStatus.SC_CREATED);

    NameResponse response = objectMapper.readValue(body, NameResponse.class);
    assertThat(response.name).isEqualTo(tableAdd.getName());

    body =
        RestUtils.get(
            authToken,
            String.format(
                "%s/v2/schemas/keyspaces/%s/tables/%s?raw=true",
                restUrlBase, keyspaceName, tableName),
            HttpStatus.SC_OK);

    TableResponse table = objectMapper.readValue(body, TableResponse.class);
    assertThat(table.getTableOptions().getClusteringExpression().get(0).getOrder())
        .isEqualTo("ASC");
  }

  @Test
  public void getRowsWithQuery() throws IOException {
    createKeyspace(keyspaceName);
    createTable(keyspaceName, tableName);

    String rowIdentifier = UUID.randomUUID().toString();
    Map<String, String> row = new HashMap<>();
    row.put("id", rowIdentifier);
    row.put("firstname", "John");

    RestUtils.post(
        authToken,
        String.format("%s/v2/keyspaces/%s/%s", restUrlBase, keyspaceName, tableName),
        objectMapper.writeValueAsString(row),
        HttpStatus.SC_CREATED);

    String whereClause = String.format("{\"id\":{\"$eq\":\"%s\"}}", rowIdentifier);
    String body =
        RestUtils.get(
            authToken,
            String.format(
                "%s/v2/keyspaces/%s/%s?where=%s",
                restUrlBase, keyspaceName, tableName, whereClause),
            HttpStatus.SC_OK);

    @SuppressWarnings("rawtypes")
    ListOfMapsGetResponseWrapper getResponseWrapper =
        objectMapper.readValue(body, ListOfMapsGetResponseWrapper.class);
    List<Map<String, Object>> data = getResponseWrapper.getData();
    assertThat(data.get(0).get("id")).isEqualTo(rowIdentifier);
    assertThat(data.get(0).get("firstname")).isEqualTo("John");
  }

  @Test
  public void getRowsWithQueryAndPaging() throws IOException {
    String rowIdentifier = setupClusteringTestCase();

    String whereClause = String.format("{\"id\":{\"$eq\":\"%s\"}}", rowIdentifier);
    String body =
        RestUtils.get(
            authToken,
            String.format(
                "%s/v2/keyspaces/%s/%s?where=%s&page-size=1",
                restUrlBase, keyspaceName, tableName, whereClause),
            HttpStatus.SC_OK);

    ListOfMapsGetResponseWrapper getResponseWrapper =
        LIST_OF_MAPS_GETRESPONSE_READER.readValue(body);
    List<Map<String, Object>> data = getResponseWrapper.getData();
    assertThat(getResponseWrapper.getCount()).isEqualTo(1);
    assertThat(getResponseWrapper.getPageState()).isNotEmpty();
    assertThat(data.get(0).get("id")).isEqualTo(1);
    assertThat(data.get(0).get("firstname")).isEqualTo("John");
    assertThat(data.get(0).get("expense_id")).isEqualTo(1);
  }

  @Test
  public void getRowsWithQueryAndRaw() throws IOException {
    createKeyspace(keyspaceName);
    createTable(keyspaceName, tableName);

    String rowIdentifier = UUID.randomUUID().toString();
    Map<String, String> row = new HashMap<>();
    row.put("id", rowIdentifier);
    row.put("firstname", "John");

    RestUtils.post(
        authToken,
        String.format("%s/v2/keyspaces/%s/%s", restUrlBase, keyspaceName, tableName),
        objectMapper.writeValueAsString(row),
        HttpStatus.SC_CREATED);

    String whereClause = String.format("{\"id\":{\"$eq\":\"%s\"}}", rowIdentifier);
    String body =
        RestUtils.get(
            authToken,
            String.format(
                "%s/v2/keyspaces/%s/%s?where=%s&raw=true",
                restUrlBase, keyspaceName, tableName, whereClause),
            HttpStatus.SC_OK);

    List<Map<String, Object>> data =
        objectMapper.readValue(body, new TypeReference<List<Map<String, Object>>>() {});
    assertThat(data.get(0).get("id")).isEqualTo(rowIdentifier);
    assertThat(data.get(0).get("firstname")).isEqualTo("John");
  }

  @Test
  public void getRowsWithQueryAndSort() throws IOException {
    String rowIdentifier = setupClusteringTestCase();

    String whereClause = String.format("{\"id\":{\"$eq\":\"%s\"}}", rowIdentifier);
    String body =
        RestUtils.get(
            authToken,
            String.format(
                "%s/v2/keyspaces/%s/%s?where=%s&sort={\"expense_id\":\"desc\"}",
                restUrlBase, keyspaceName, tableName, whereClause),
            HttpStatus.SC_OK);

    ListOfMapsGetResponseWrapper getResponseWrapper =
        LIST_OF_MAPS_GETRESPONSE_READER.readValue(body);
    List<Map<String, Object>> data = getResponseWrapper.getData();
    assertThat(getResponseWrapper.getCount()).isEqualTo(2);
    assertThat(data.get(0).get("id")).isEqualTo(1);
    assertThat(data.get(0).get("firstname")).isEqualTo("John");
    assertThat(data.get(0).get("expense_id")).isEqualTo(2);
  }

  @Test
  public void getRowsWithQueryRawAndSort() throws IOException {
    String rowIdentifier = setupClusteringTestCase();

    String whereClause = String.format("{\"id\":{\"$eq\":\"%s\"}}", rowIdentifier);
    String body =
        RestUtils.get(
            authToken,
            String.format(
                "%s/v2/keyspaces/%s/%s?where=%s&sort={\"expense_id\":\"desc\"}&raw=true",
                restUrlBase, keyspaceName, tableName, whereClause),
            HttpStatus.SC_OK);

    List<Map<String, Object>> data =
        objectMapper.readValue(body, new TypeReference<List<Map<String, Object>>>() {});
    assertThat(data.size()).isEqualTo(2);
    assertThat(data.get(0).get("id")).isEqualTo(1);
    assertThat(data.get(0).get("firstname")).isEqualTo("John");
    assertThat(data.get(0).get("expense_id")).isEqualTo(2);
  }

  @Test
  public void getRowsWithQueryAndInvalidSort() throws IOException {
    String rowIdentifier = setupClusteringTestCase();

    String whereClause = String.format("{\"id\":{\"$eq\":\"%s\"}}", rowIdentifier);
    RestUtils.get(
        authToken,
        String.format(
            "%s/v2/keyspaces/%s/%s?where=%s&sort={\"expense_id\"\":\"desc\"}",
            restUrlBase, keyspaceName, tableName, whereClause),
        HttpStatus.SC_BAD_REQUEST);
  }

  @Test
  public void getRowsWithNotFound() throws IOException {
    createKeyspace(keyspaceName);
    createTable(keyspaceName, tableName);

    String rowIdentifier = UUID.randomUUID().toString();
    Map<String, String> row = new HashMap<>();
    row.put("id", rowIdentifier);
    row.put("firstname", "John");

    RestUtils.post(
        authToken,
        String.format("%s/v2/keyspaces/%s/%s", restUrlBase, keyspaceName, tableName),
        objectMapper.writeValueAsString(row),
        HttpStatus.SC_CREATED);

    String whereClause = "{\"id\":{\"$eq\":\"f0014be3-b69f-4884-b9a6-49765fb40df3\"}}";
    String body =
        RestUtils.get(
            authToken,
            String.format(
                "%s/v2/keyspaces/%s/%s?where=%s&fields=id,firstname",
                restUrlBase, keyspaceName, tableName, whereClause),
            HttpStatus.SC_OK);

    ListOfMapsGetResponseWrapper getResponseWrapper =
        LIST_OF_MAPS_GETRESPONSE_READER.readValue(body);
    List<Map<String, Object>> data = getResponseWrapper.getData();
    assertThat(getResponseWrapper.getCount()).isEqualTo(0);
    assertThat(data).isEmpty();
  }

  @Test
  public void getRowsWithInQuery() throws IOException {
    createKeyspace(keyspaceName);
    createTestTable(
        tableName,
        Arrays.asList("id text", "firstname text"),
        Collections.singletonList("id"),
        Collections.singletonList("firstname"));

    insertTestTableRows(
        Arrays.asList(
            Arrays.asList("id 1", "firstname John"),
            Arrays.asList("id 1", "firstname Sarah"),
            Arrays.asList("id 2", "firstname Jane")));

    String whereClause = "{\"id\":{\"$eq\":\"1\"},\"firstname\":{\"$in\":[\"Sarah\"]}}";
    String body =
        RestUtils.get(
            authToken,
            String.format(
                "%s/v2/keyspaces/%s/%s?where=%s&raw=true",
                restUrlBase, keyspaceName, tableName, whereClause),
            HttpStatus.SC_OK);

    List<Map<String, Object>> data =
        objectMapper.readValue(body, new TypeReference<List<Map<String, Object>>>() {});
    assertThat(data.size()).isEqualTo(1);
    assertThat(data.get(0).get("id")).isEqualTo("1");
    assertThat(data.get(0).get("firstname")).isEqualTo("Sarah");
  }

  @Test
  public void getRowsWithTimestampQuery() throws IOException {
    createKeyspace(keyspaceName);
    createTestTable(
        tableName,
        Arrays.asList("id text", "firstname text", "created timestamp"),
        Collections.singletonList("id"),
        Collections.singletonList("created"));

    String timestamp = "2021-04-23T18:42:22.139Z";
    insertTestTableRows(
        Arrays.asList(
            Arrays.asList("id 1", "firstname John", "created " + timestamp),
            Arrays.asList("id 1", "firstname Sarah", "created 2021-04-20T18:42:22.139Z"),
            Arrays.asList("id 2", "firstname Jane", "created 2021-04-22T18:42:22.139Z")));

    String whereClause =
        String.format("{\"id\":{\"$eq\":\"1\"},\"created\":{\"$in\":[\"%s\"]}}", timestamp);
    String body =
        RestUtils.get(
            authToken,
            String.format(
                "%s/v2/keyspaces/%s/%s?where=%s&raw=true",
                restUrlBase, keyspaceName, tableName, whereClause),
            HttpStatus.SC_OK);

    List<Map<String, Object>> data =
        objectMapper.readValue(body, new TypeReference<List<Map<String, Object>>>() {});
    assertThat(data.size()).isEqualTo(1);
    assertThat(data.get(0).get("id")).isEqualTo("1");
    assertThat(data.get(0).get("firstname")).isEqualTo("John");
  }

  @Test
  public void getAllRowsWithPaging() throws IOException {
    createKeyspace(keyspaceName);
    createTestTable(
        tableName,
        Arrays.asList("id text", "firstname text"),
        Collections.singletonList("id"),
        null);

    List<Map<String, String>> expRows =
        insertTestTableRows(
            Arrays.asList(
                Arrays.asList("id 1", "firstname Jonh"),
                Arrays.asList("id 2", "firstname Jane"),
                Arrays.asList("id 3", "firstname Scott"),
                Arrays.asList("id 4", "firstname April")));
    final List<Map<String, Object>> allRows = new ArrayList<>();

    // get first page
    String body =
        RestUtils.get(
            authToken,
            String.format(
                "%s/v2/keyspaces/%s/%s/rows?page-size=2", restUrlBase, keyspaceName, tableName),
            HttpStatus.SC_OK);

    ListOfMapsGetResponseWrapper getResponseWrapper =
        LIST_OF_MAPS_GETRESPONSE_READER.readValue(body);
    assertThat(getResponseWrapper.getCount()).isEqualTo(2);
    assertThat(getResponseWrapper.getPageState()).isNotEmpty();
    allRows.addAll(getResponseWrapper.getData());

    // get second page
    String pageState = getResponseWrapper.getPageState();
    body =
        RestUtils.get(
            authToken,
            String.format(
                "%s/v2/keyspaces/%s/%s/rows?page-size=2&page-state=%s",
                restUrlBase, keyspaceName, tableName, pageState),
            HttpStatus.SC_OK);

    getResponseWrapper = LIST_OF_MAPS_GETRESPONSE_READER.readValue(body);
    assertThat(getResponseWrapper.getCount()).isEqualTo(2);
    allRows.addAll(getResponseWrapper.getData());

    // ensure no more pages: we do still get PagingState, but no more rows
    pageState = getResponseWrapper.getPageState();
    assertThat(pageState).isNotEmpty();
    body =
        RestUtils.get(
            authToken,
            String.format(
                "%s/v2/keyspaces/%s/%s/rows?page-size=2&page-state=%s",
                restUrlBase, keyspaceName, tableName, pageState),
            HttpStatus.SC_OK);
    getResponseWrapper = LIST_OF_MAPS_GETRESPONSE_READER.readValue(body);
    assertThat(getResponseWrapper.getCount()).isEqualTo(0);
    assertThat(getResponseWrapper.getPageState()).isNull();

    // Since order in which we get these is arbitrary (wrt partition key), need
    // to go from List to Set
    assertThat(new LinkedHashSet(allRows)).isEqualTo(new LinkedHashSet(expRows));
  }

  @Test
  public void getAllRowsNoPaging() throws IOException {
    createKeyspace(keyspaceName);
    createTestTable(
        tableName,
        Arrays.asList("id text", "firstname text"),
        Collections.singletonList("id"),
        null);

    List<Map<String, String>> expRows =
        insertTestTableRows(
            Arrays.asList(
                Arrays.asList("id 1", "firstname Jonh"),
                Arrays.asList("id 2", "firstname Jane"),
                Arrays.asList("id 3", "firstname Scott"),
                Arrays.asList("id 4", "firstname April")));

    String body =
        RestUtils.get(
            authToken,
            String.format(
                "%s/v2/keyspaces/%s/%s/rows?fields=id, firstname",
                restUrlBase, keyspaceName, tableName),
            HttpStatus.SC_OK);

    @SuppressWarnings("rawtypes")
    ListOfMapsGetResponseWrapper getResponseWrapper =
        LIST_OF_MAPS_GETRESPONSE_READER.readValue(body);
    assertThat(getResponseWrapper.getCount()).isEqualTo(4);

    // Alas, due to "id" as partition key, ordering is arbitrary; so need to
    // convert from List to something like Set
    List<Map<String, Object>> rows = getResponseWrapper.getData();

    assertNotNull(rows);
    assertThat(rows.size()).isEqualTo(4);
    assertThat(new LinkedHashSet<>(rows)).isEqualTo(new LinkedHashSet<>(expRows));
  }

  @Test
  public void getInvalidWhereClause() throws IOException {
    createKeyspace(keyspaceName);
    createTable(keyspaceName, tableName);

    String rowIdentifier = UUID.randomUUID().toString();
    Map<String, String> row = new HashMap<>();
    row.put("id", rowIdentifier);

    RestUtils.post(
        authToken,
        String.format("%s/v2/keyspaces/%s/%s", restUrlBase, keyspaceName, tableName),
        objectMapper.writeValueAsString(row),
        HttpStatus.SC_CREATED);

    String whereClause = "{\"invalid_field\":{\"$eq\":\"test\"}}";
    String body =
        RestUtils.get(
            authToken,
            String.format(
                "%s/v2/keyspaces/%s/%s?where=%s",
                restUrlBase, keyspaceName, tableName, whereClause),
            HttpStatus.SC_BAD_REQUEST);

    ApiError response = objectMapper.readValue(body, ApiError.class);

    assertThat(response.getCode()).isEqualTo(HttpStatus.SC_BAD_REQUEST);
    assertThat(response.getDescription())
        .isEqualTo("Bad request: Unknown field name 'invalid_field'.");
  }

  @Test
  public void getRows() throws IOException {
    createKeyspace(keyspaceName);
    createTable(keyspaceName, tableName);

    // To try to ensure we actually find the right entry, create one other entry first
    Map<String, String> row = new HashMap<>();
<<<<<<< HEAD
    row.put("id", UUID.nameUUIDFromBytes("abc".getBytes(StandardCharsets.UTF_8)).toString());
    row.put("firstname", "Michael");

    RestUtils.post(
        authToken,
        String.format("%s/v2/keyspaces/%s/%s", restUrlBase, keyspaceName, tableName),
=======
    row.put("id", UUID.randomUUID().toString());
    row.put("firstName", "Michael");

    RestUtils.post(
        authToken,
        String.format("%s:8082/v2/keyspaces/%s/%s", host, keyspaceName, tableName),
>>>>>>> eaf960fa
        objectMapper.writeValueAsString(row),
        HttpStatus.SC_CREATED);

    // and then the row we are actually looking for:
<<<<<<< HEAD
    String rowIdentifier =
        UUID.nameUUIDFromBytes("xyz".getBytes(StandardCharsets.UTF_8)).toString();
=======
    String rowIdentifier = UUID.randomUUID().toString();
>>>>>>> eaf960fa
    row = new HashMap<>();
    row.put("id", rowIdentifier);
    row.put("firstname", "John");

    RestUtils.post(
        authToken,
        String.format("%s/v2/keyspaces/%s/%s", restUrlBase, keyspaceName, tableName),
        objectMapper.writeValueAsString(row),
        HttpStatus.SC_CREATED);

    String body =
        RestUtils.get(
            authToken,
            String.format(
                "%s/v2/keyspaces/%s/%s/%s", restUrlBase, keyspaceName, tableName, rowIdentifier),
            HttpStatus.SC_OK);

    ListOfMapsGetResponseWrapper getResponseWrapper =
        LIST_OF_MAPS_GETRESPONSE_READER.readValue(body);

    List<Map<String, Object>> data = getResponseWrapper.getData();
<<<<<<< HEAD

=======
>>>>>>> eaf960fa
    // Verify we fetch one and only one entry
    assertThat(getResponseWrapper.getCount()).isEqualTo(1);
    assertThat(data.size()).isEqualTo(1);
    // and that its contents match
    assertThat(data.get(0).get("id")).isEqualTo(rowIdentifier);
    assertThat(data.get(0).get("firstname")).isEqualTo("John");
  }

  @Test
  public void getRowsSort() throws IOException {
    String rowIdentifier = setupClusteringTestCase();

    String body =
        RestUtils.get(
            authToken,
            String.format(
                "%s/v2/keyspaces/%s/%s/%s?sort={\"expense_id\":\"desc\"}",
                restUrlBase, keyspaceName, tableName, rowIdentifier),
            HttpStatus.SC_OK);

    ListOfMapsGetResponseWrapper getResponseWrapper =
        LIST_OF_MAPS_GETRESPONSE_READER.readValue(body);
    List<Map<String, Object>> data = getResponseWrapper.getData();
    assertThat(getResponseWrapper.getCount()).isEqualTo(2);
    assertThat(data.get(0).get("id")).isEqualTo(1);
    assertThat(data.get(0).get("firstname")).isEqualTo("John");
    assertThat(data.get(0).get("expense_id")).isEqualTo(2);
  }

  @Test
  public void getRowsPaging() throws IOException {
    String rowIdentifier = setupClusteringTestCase();

    String body =
        RestUtils.get(
            authToken,
            String.format(
                "%s/v2/keyspaces/%s/%s/%s?page-size=1",
                restUrlBase, keyspaceName, tableName, rowIdentifier),
            HttpStatus.SC_OK);

    ListOfMapsGetResponseWrapper getResponseWrapper =
        LIST_OF_MAPS_GETRESPONSE_READER.readValue(body);
    List<Map<String, Object>> data = getResponseWrapper.getData();
    assertThat(getResponseWrapper.getCount()).isEqualTo(1);
    assertThat(getResponseWrapper.getPageState()).isNotEmpty();
    assertThat(data.get(0).get("id")).isEqualTo(1);
    assertThat(data.get(0).get("firstname")).isEqualTo("John");
    assertThat(data.get(0).get("expense_id")).isEqualTo(1);
  }

  @Test
  public void getRowsNotFound() throws IOException {
    createKeyspace(keyspaceName);
    createTable(keyspaceName, tableName);

    String rowIdentifier = UUID.randomUUID().toString();
    Map<String, String> row = new HashMap<>();
    row.put("id", rowIdentifier);
    row.put("firstname", "John");

    RestUtils.post(
        authToken,
        String.format("%s/v2/keyspaces/%s/%s", restUrlBase, keyspaceName, tableName),
        objectMapper.writeValueAsString(row),
        HttpStatus.SC_CREATED);

    String body =
        RestUtils.get(
            authToken,
            String.format(
                "%s/v2/keyspaces/%s/%s/%s",
                restUrlBase, keyspaceName, tableName, "f0014be3-b69f-4884-b9a6-49765fb40df3"),
            HttpStatus.SC_OK);

    ListOfMapsGetResponseWrapper getResponseWrapper =
        LIST_OF_MAPS_GETRESPONSE_READER.readValue(body);
    List<Map<String, Object>> data = getResponseWrapper.getData();
    assertThat(getResponseWrapper.getCount()).isEqualTo(0);
    assertThat(data).isEmpty();
  }

  @Test
  public void getRowsRaw() throws IOException {
    createKeyspace(keyspaceName);
    createTable(keyspaceName, tableName);

    String rowIdentifier = UUID.randomUUID().toString();
    Map<String, String> row = new HashMap<>();
    row.put("id", rowIdentifier);
    row.put("firstname", "John");

    RestUtils.post(
        authToken,
        String.format("%s/v2/keyspaces/%s/%s", restUrlBase, keyspaceName, tableName),
        objectMapper.writeValueAsString(row),
        HttpStatus.SC_CREATED);

    String body =
        RestUtils.get(
            authToken,
            String.format(
                "%s/v2/keyspaces/%s/%s/%s?raw=true",
                restUrlBase, keyspaceName, tableName, rowIdentifier),
            HttpStatus.SC_OK);

    List<Map<String, Object>> data =
        objectMapper.readValue(body, new TypeReference<List<Map<String, Object>>>() {});
    assertThat(data.get(0).get("id")).isEqualTo(rowIdentifier);
    assertThat(data.get(0).get("firstname")).isEqualTo("John");
  }

  @Test
  public void getRowsRawAndSort() throws IOException {
    String rowIdentifier = setupClusteringTestCase();

    String body =
        RestUtils.get(
            authToken,
            String.format(
                "%s/v2/keyspaces/%s/%s/%s?sort={\"expense_id\": \"desc\"}&raw=true",
                restUrlBase, keyspaceName, tableName, rowIdentifier),
            HttpStatus.SC_OK);

    List<Map<String, Object>> data =
        objectMapper.readValue(body, new TypeReference<List<Map<String, Object>>>() {});
    assertThat(data.size()).isEqualTo(2);
    assertThat(data.get(0).get("id")).isEqualTo(1);
    assertThat(data.get(0).get("firstname")).isEqualTo("John");
    assertThat(data.get(0).get("expense_id")).isEqualTo(2);
  }

  @Test
  public void getRowsPartitionKeyOnly() throws IOException {
    String rowIdentifier = setupClusteringTestCase();

    String body =
        RestUtils.get(
            authToken,
            String.format(
                "%s/v2/keyspaces/%s/%s/%s", restUrlBase, keyspaceName, tableName, rowIdentifier),
            HttpStatus.SC_OK);

    ListOfMapsGetResponseWrapper getResponseWrapper =
        LIST_OF_MAPS_GETRESPONSE_READER.readValue(body);
    List<Map<String, Object>> data = getResponseWrapper.getData();
    assertThat(getResponseWrapper.getCount()).isEqualTo(2);
    assertThat(data.get(0).get("id")).isEqualTo(1);
    assertThat(data.get(0).get("expense_id")).isEqualTo(1);
    assertThat(data.get(1).get("id")).isEqualTo(1);
    assertThat(data.get(1).get("expense_id")).isEqualTo(2);
  }

  @Test
  public void getRowsPartitionAndClusterKeys() throws IOException {
    String rowIdentifier = setupClusteringTestCase();

    String body =
        RestUtils.get(
            authToken,
            String.format(
                "%s/v2/keyspaces/%s/%s/%s/2", restUrlBase, keyspaceName, tableName, rowIdentifier),
            HttpStatus.SC_OK);

    ListOfMapsGetResponseWrapper getResponseWrapper =
        LIST_OF_MAPS_GETRESPONSE_READER.readValue(body);
    List<Map<String, Object>> data = getResponseWrapper.getData();
    assertThat(getResponseWrapper.getCount()).isEqualTo(1);
    assertThat(data.get(0).get("id")).isEqualTo(1);
    assertThat(data.get(0).get("firstname")).isEqualTo("John");
    assertThat(data.get(0).get("expense_id")).isEqualTo(2);
  }

  @Test
  public void getRowsWithMixedClustering() throws IOException {
    setupMixedClusteringTestCase();

    String body =
        RestUtils.get(
            authToken,
            String.format("%s/v2/keyspaces/%s/%s/1/one/-1", restUrlBase, keyspaceName, tableName),
            HttpStatus.SC_OK);

    ListOfMapsGetResponseWrapper getResponseWrapper =
        LIST_OF_MAPS_GETRESPONSE_READER.readValue(body);
    List<Map<String, Object>> data = getResponseWrapper.getData();
    assertThat(getResponseWrapper.getCount()).isEqualTo(2);
    assertThat(data.get(0).get("v")).isEqualTo(9);
    assertThat(data.get(1).get("v")).isEqualTo(19);

    body =
        RestUtils.get(
            authToken,
            String.format(
                "%s/v2/keyspaces/%s/%s/1/one/-1/20", restUrlBase, keyspaceName, tableName),
            HttpStatus.SC_OK);

    getResponseWrapper = LIST_OF_MAPS_GETRESPONSE_READER.readValue(body);
    data = getResponseWrapper.getData();
    assertThat(getResponseWrapper.getCount()).isEqualTo(1);
    assertThat(data.get(0).get("v")).isEqualTo(19);
  }

  @Test
  public void addRow() throws IOException {
    createKeyspace(keyspaceName);
    createTable(keyspaceName, tableName);

    String rowIdentifier = UUID.randomUUID().toString();
    Map<String, String> row = new HashMap<>();
    row.put("id", rowIdentifier);
    row.put("firstname", "John");

    String body =
        RestUtils.post(
            authToken,
            String.format("%s/v2/keyspaces/%s/%s", restUrlBase, keyspaceName, tableName),
            objectMapper.writeValueAsString(row),
            HttpStatus.SC_CREATED);

    Map<String, Object> rowResponse =
        objectMapper.readValue(body, new TypeReference<Map<String, Object>>() {});
    assertThat(rowResponse.get("id")).isEqualTo(rowIdentifier);
  }

  @Test
  public void addRowWithCounter() throws IOException {
    createKeyspace(keyspaceName);
    createTestTable(
        tableName,
        Arrays.asList("id text", "counter counter"),
        Collections.singletonList("id"),
        null);

    String rowIdentifier = UUID.randomUUID().toString();
    Map<String, String> row = new HashMap<>();
    row.put("id", rowIdentifier);
    row.put("counter", "+1");

    RestUtils.post(
        authToken,
        String.format("%s/v2/keyspaces/%s/%s", restUrlBase, keyspaceName, tableName),
        objectMapper.writeValueAsString(row),
        HttpStatus.SC_BAD_REQUEST);
  }

  @Test
  public void addRowWithList() throws IOException {
    createKeyspace(keyspaceName);
    createTestTable(
        tableName,
        Arrays.asList("name text", "email list<text>"),
        Collections.singletonList("name"),
        null);

    Map<String, String> row = new HashMap<>();
    row.put("name", "alice");
    row.put("email", "['foo@example.com','bar@example.com']");

    RestUtils.post(
        authToken,
        String.format("%s/v2/keyspaces/%s/%s", restUrlBase, keyspaceName, tableName),
        objectMapper.writeValueAsString(row),
        HttpStatus.SC_CREATED);

    String body =
        RestUtils.get(
            authToken,
            String.format(
                "%s/v2/keyspaces/%s/%s/%s?raw=true", restUrlBase, keyspaceName, tableName, "alice"),
            HttpStatus.SC_OK);

    List<Map<String, Object>> data =
        objectMapper.readValue(body, new TypeReference<List<Map<String, Object>>>() {});
    assertThat(data.get(0).get("name")).isEqualTo("alice");
    assertThat(data.get(0).get("email"))
        .isEqualTo(Arrays.asList("foo@example.com", "bar@example.com"));
  }

  @Test
  public void addRowInvalidField() throws IOException {
    createKeyspace(keyspaceName);
    createTable(keyspaceName, tableName);

    String rowIdentifier = UUID.randomUUID().toString();
    Map<String, String> row = new HashMap<>();
    row.put("id", rowIdentifier);
    row.put("invalid_field", "John");

    String body =
        RestUtils.post(
            authToken,
            String.format("%s/v2/keyspaces/%s/%s", restUrlBase, keyspaceName, tableName),
            objectMapper.writeValueAsString(row),
            HttpStatus.SC_BAD_REQUEST);

    ApiError response = objectMapper.readValue(body, ApiError.class);

    assertThat(response.getCode()).isEqualTo(HttpStatus.SC_BAD_REQUEST);
    assertThat(response.getDescription())
        .contains("Bad request: Unknown field name 'invalid_field'");
  }

  @Test
  public void addRowWithInvalidJson() throws IOException {
    createKeyspace(keyspaceName);
    createTable(keyspaceName, tableName);

    RestUtils.post(
        authToken,
        String.format("%s/v2/keyspaces/%s/%s", restUrlBase, keyspaceName, tableName),
        "{\"id\": \"af2603d2-8c03-11eb-a03f-0ada685e0000\",\"firstname: \"john\"}",
        HttpStatus.SC_BAD_REQUEST);
  }

  @Test
  public void updateRow() throws IOException {
    createKeyspace(keyspaceName);
    createTable(keyspaceName, tableName);

    String rowIdentifier = UUID.randomUUID().toString();
    Map<String, String> row = new HashMap<>();
    row.put("id", rowIdentifier);
    row.put("firstname", "John");

    RestUtils.post(
        authToken,
        String.format("%s/v2/keyspaces/%s/%s", restUrlBase, keyspaceName, tableName),
        objectMapper.writeValueAsString(row),
        HttpStatus.SC_CREATED);

    Map<String, String> rowUpdate = new HashMap<>();
    rowUpdate.put("firstname", "Robert");
    rowUpdate.put("lastname", "Plant");

    String body =
        RestUtils.put(
            authToken,
            String.format(
                "%s/v2/keyspaces/%s/%s/%s", restUrlBase, keyspaceName, tableName, rowIdentifier),
            objectMapper.writeValueAsString(rowUpdate),
            HttpStatus.SC_OK);
    Map<String, String> data = readWrappedRESTResponse(body, Map.class);
    assertThat(data).containsAllEntriesOf(rowUpdate);
  }

  @Test
  public void updateRowRaw() throws IOException {
    createKeyspace(keyspaceName);
    createTable(keyspaceName, tableName);

    String rowIdentifier = UUID.randomUUID().toString();
    Map<String, String> row = new HashMap<>();
    row.put("id", rowIdentifier);
    row.put("firstname", "John");

    RestUtils.post(
        authToken,
        String.format("%s/v2/keyspaces/%s/%s", restUrlBase, keyspaceName, tableName),
        objectMapper.writeValueAsString(row),
        HttpStatus.SC_CREATED);

    Map<String, String> rowUpdate = new HashMap<>();
    rowUpdate.put("firstname", "Robert");
    rowUpdate.put("lastname", "Plant");

    String body =
        RestUtils.put(
            authToken,
            String.format(
                "%s/v2/keyspaces/%s/%s/%s?raw=true",
                restUrlBase, keyspaceName, tableName, rowIdentifier),
            objectMapper.writeValueAsString(rowUpdate),
            HttpStatus.SC_OK);

    @SuppressWarnings("unchecked")
    Map<String, String> data = objectMapper.readValue(body, Map.class);
    assertThat(data).containsAllEntriesOf(rowUpdate);
  }

  @Test
  public void updateRowWithCounter() throws IOException {
    createKeyspace(keyspaceName);
    createTestTable(
        tableName,
        Arrays.asList("id text", "counter counter"),
        Collections.singletonList("id"),
        null);

    String rowIdentifier = UUID.randomUUID().toString();
    Map<String, String> row = Collections.singletonMap("counter", "+1");

    String body =
        RestUtils.put(
            authToken,
            String.format(
                "%s/v2/keyspaces/%s/%s/%s?raw=true",
                restUrlBase, keyspaceName, tableName, rowIdentifier),
            objectMapper.writeValueAsString(row),
            HttpStatus.SC_OK);

    @SuppressWarnings("unchecked")
    Map<String, String> data = objectMapper.readValue(body, Map.class);
    assertThat(data).containsAllEntriesOf(row);

    body =
        RestUtils.get(
            authToken,
            String.format(
                "%s/v2/keyspaces/%s/%s/%s?raw=true",
                restUrlBase, keyspaceName, tableName, rowIdentifier),
            HttpStatus.SC_OK);

    List<Map<String, Object>> dataList =
        objectMapper.readValue(body, new TypeReference<List<Map<String, Object>>>() {});
    assertThat(dataList.get(0).get("id")).isEqualTo(rowIdentifier);
    assertThat(dataList.get(0).get("counter")).isEqualTo("1");

    body =
        RestUtils.put(
            authToken,
            String.format(
                "%s/v2/keyspaces/%s/%s/%s?raw=true",
                restUrlBase, keyspaceName, tableName, rowIdentifier),
            objectMapper.writeValueAsString(row),
            HttpStatus.SC_OK);

    @SuppressWarnings("unchecked")
    Map<String, String> dataMap = objectMapper.readValue(body, Map.class);
    assertThat(dataMap).containsAllEntriesOf(row);

    body =
        RestUtils.get(
            authToken,
            String.format(
                "%s/v2/keyspaces/%s/%s/%s?raw=true",
                restUrlBase, keyspaceName, tableName, rowIdentifier),
            HttpStatus.SC_OK);

    dataList = objectMapper.readValue(body, new TypeReference<List<Map<String, Object>>>() {});
    assertThat(dataList.get(0).get("id")).isEqualTo(rowIdentifier);
    assertThat(dataList.get(0).get("counter")).isEqualTo("2");
  }

  @Test
  public void updateRowWithMultipleCounters() throws IOException {
    createKeyspace(keyspaceName);
    createTestTable(
        tableName,
        Arrays.asList("id text", "counter1 counter", "counter2 counter"),
        Collections.singletonList("id"),
        null);

    String rowIdentifier = UUID.randomUUID().toString();

    Map<String, String> rowUpdate = new HashMap<>();
    rowUpdate.put("counter1", "+1");
    rowUpdate.put("counter2", "-1");

    String body =
        RestUtils.put(
            authToken,
            String.format(
                "%s/v2/keyspaces/%s/%s/%s?raw=true",
                restUrlBase, keyspaceName, tableName, rowIdentifier),
            objectMapper.writeValueAsString(rowUpdate),
            HttpStatus.SC_OK);

    @SuppressWarnings("unchecked")
    Map<String, String> data = objectMapper.readValue(body, Map.class);
    assertThat(data).containsAllEntriesOf(rowUpdate);

    body =
        RestUtils.get(
            authToken,
            String.format(
                "%s/v2/keyspaces/%s/%s/%s?raw=true",
                restUrlBase, keyspaceName, tableName, rowIdentifier),
            HttpStatus.SC_OK);

    List<Map<String, Object>> dataList =
        objectMapper.readValue(body, new TypeReference<List<Map<String, Object>>>() {});
    assertThat(dataList.get(0).get("id")).isEqualTo(rowIdentifier);
    assertThat(dataList.get(0).get("counter1")).isEqualTo("1");
    assertThat(dataList.get(0).get("counter2")).isEqualTo("-1");
  }

  @Test
  public void updateRowWithInvalidJson() throws IOException {
    createKeyspace(keyspaceName);
    createTable(keyspaceName, tableName);

    String rowIdentifier = UUID.randomUUID().toString();
    Map<String, String> row = new HashMap<>();
    row.put("id", rowIdentifier);
    row.put("firstname", "John");

    RestUtils.post(
        authToken,
        String.format("%s/v2/keyspaces/%s/%s", restUrlBase, keyspaceName, tableName),
        objectMapper.writeValueAsString(row),
        HttpStatus.SC_CREATED);

    RestUtils.put(
        authToken,
        String.format(
            "%s/v2/keyspaces/%s/%s/%s", restUrlBase, keyspaceName, tableName, rowIdentifier),
        "{\"firstname\": \"Robert,\"lastname\": \"Plant\"}",
        HttpStatus.SC_BAD_REQUEST);
  }

  @Test
  public void patchRow() throws IOException {
    createKeyspace(keyspaceName);
    createTable(keyspaceName, tableName);

    String rowIdentifier = UUID.randomUUID().toString();
    Map<String, String> row = new HashMap<>();
    row.put("id", rowIdentifier);
    row.put("firstname", "John");
    row.put("lastname", "Doe");

    RestUtils.post(
        authToken,
        String.format("%s/v2/keyspaces/%s/%s", restUrlBase, keyspaceName, tableName),
        objectMapper.writeValueAsString(row),
        HttpStatus.SC_CREATED);

    Map<String, String> rowUpdate = new HashMap<>();
    rowUpdate.put("firstname", "Jane");

    String body =
        RestUtils.patch(
            authToken,
            String.format(
                "%s/v2/keyspaces/%s/%s/%s", restUrlBase, keyspaceName, tableName, rowIdentifier),
            objectMapper.writeValueAsString(rowUpdate),
            HttpStatus.SC_OK);
    Map<String, String> patchData = readWrappedRESTResponse(body, Map.class);
    assertThat(patchData).containsAllEntriesOf(rowUpdate);

    body =
        RestUtils.get(
            authToken,
            String.format(
                "%s/v2/keyspaces/%s/%s/%s", restUrlBase, keyspaceName, tableName, rowIdentifier),
            HttpStatus.SC_OK);

    ListOfMapsGetResponseWrapper getResponseWrapper =
        LIST_OF_MAPS_GETRESPONSE_READER.readValue(body);
    List<Map<String, Object>> data = getResponseWrapper.getData();
    assertThat(data.get(0).get("id")).isEqualTo(rowIdentifier);
    assertThat(data.get(0).get("firstname")).isEqualTo("Jane");
    assertThat(data.get(0).get("lastname")).isEqualTo("Doe");
  }

  @Test
  public void patchRowRaw() throws IOException {
    createKeyspace(keyspaceName);
    createTable(keyspaceName, tableName);

    String rowIdentifier = UUID.randomUUID().toString();
    Map<String, String> row = new HashMap<>();
    row.put("id", rowIdentifier);
    row.put("firstname", "John");
    row.put("lastname", "Doe");

    RestUtils.post(
        authToken,
        String.format("%s/v2/keyspaces/%s/%s", restUrlBase, keyspaceName, tableName),
        objectMapper.writeValueAsString(row),
        HttpStatus.SC_CREATED);

    Map<String, String> rowUpdate = new HashMap<>();
    rowUpdate.put("firstname", "Jane");

    String body =
        RestUtils.patch(
            authToken,
            String.format(
                "%s/v2/keyspaces/%s/%s/%s?raw=true",
                restUrlBase, keyspaceName, tableName, rowIdentifier),
            objectMapper.writeValueAsString(rowUpdate),
            HttpStatus.SC_OK);
    @SuppressWarnings("unchecked")
    Map<String, String> patchData = objectMapper.readValue(body, Map.class);

    assertThat(patchData).containsAllEntriesOf(rowUpdate);

    body =
        RestUtils.get(
            authToken,
            String.format(
                "%s/v2/keyspaces/%s/%s/%s", restUrlBase, keyspaceName, tableName, rowIdentifier),
            HttpStatus.SC_OK);

    ListOfMapsGetResponseWrapper getResponseWrapper =
        LIST_OF_MAPS_GETRESPONSE_READER.readValue(body);
    List<Map<String, Object>> data = getResponseWrapper.getData();
    assertThat(data.get(0).get("id")).isEqualTo(rowIdentifier);
    assertThat(data.get(0).get("firstname")).isEqualTo("Jane");
    assertThat(data.get(0).get("lastname")).isEqualTo("Doe");
  }

  @Test
  public void deleteRow() throws IOException {
    createKeyspace(keyspaceName);
    createTable(keyspaceName, tableName);

    String rowIdentifier = UUID.randomUUID().toString();
    Map<String, String> row = new HashMap<>();
    row.put("id", rowIdentifier);
    row.put("firstname", "John");

    RestUtils.post(
        authToken,
        String.format("%s/v2/keyspaces/%s/%s", restUrlBase, keyspaceName, tableName),
        objectMapper.writeValueAsString(row),
        HttpStatus.SC_CREATED);

    RestUtils.delete(
        authToken,
        String.format(
            "%s/v2/keyspaces/%s/%s/%s", restUrlBase, keyspaceName, tableName, rowIdentifier),
        HttpStatus.SC_NO_CONTENT);
  }

  @Test
  public void deleteRowClustering() throws IOException {
    String rowIdentifier = setupClusteringTestCase();

    String body =
        RestUtils.get(
            authToken,
            String.format(
                "%s/v2/keyspaces/%s/%s/%s", restUrlBase, keyspaceName, tableName, rowIdentifier),
            HttpStatus.SC_OK);

    ListOfMapsGetResponseWrapper getResponseWrapper =
        LIST_OF_MAPS_GETRESPONSE_READER.readValue(body);
    List<Map<String, Object>> data = getResponseWrapper.getData();
    assertThat(getResponseWrapper.getCount()).isEqualTo(2);
    assertThat(data.get(0).get("id")).isEqualTo(1);
    assertThat(data.get(0).get("expense_id")).isEqualTo(1);
    assertThat(data.get(1).get("id")).isEqualTo(1);
    assertThat(data.get(1).get("expense_id")).isEqualTo(2);

    RestUtils.delete(
        authToken,
        String.format(
            "%s/v2/keyspaces/%s/%s/%s/1", restUrlBase, keyspaceName, tableName, rowIdentifier),
        HttpStatus.SC_NO_CONTENT);

    body =
        RestUtils.get(
            authToken,
            String.format(
                "%s/v2/keyspaces/%s/%s/%s", restUrlBase, keyspaceName, tableName, rowIdentifier),
            HttpStatus.SC_OK);

    getResponseWrapper = LIST_OF_MAPS_GETRESPONSE_READER.readValue(body);
    data = getResponseWrapper.getData();
    assertThat(getResponseWrapper.getCount()).isEqualTo(1);
    assertThat(data.get(0).get("id")).isEqualTo(1);
    assertThat(data.get(0).get("expense_id")).isEqualTo(2);
  }

  @Test
  public void deleteRowByPartitionKey() throws IOException {
    String rowIdentifier = setupClusteringTestCase();

    String body =
        RestUtils.get(
            authToken,
            String.format(
                "%s/v2/keyspaces/%s/%s/%s", restUrlBase, keyspaceName, tableName, rowIdentifier),
            HttpStatus.SC_OK);

    ListOfMapsGetResponseWrapper getResponseWrapper =
        LIST_OF_MAPS_GETRESPONSE_READER.readValue(body);
    List<Map<String, Object>> data = getResponseWrapper.getData();
    assertThat(getResponseWrapper.getCount()).isEqualTo(2);
    assertThat(data.get(0).get("id")).isEqualTo(1);
    assertThat(data.get(0).get("expense_id")).isEqualTo(1);
    assertThat(data.get(1).get("id")).isEqualTo(1);
    assertThat(data.get(1).get("expense_id")).isEqualTo(2);

    RestUtils.delete(
        authToken,
        String.format(
            "%s/v2/keyspaces/%s/%s/%s", restUrlBase, keyspaceName, tableName, rowIdentifier),
        HttpStatus.SC_NO_CONTENT);

    body =
        RestUtils.get(
            authToken,
            String.format(
                "%s/v2/keyspaces/%s/%s/%s", restUrlBase, keyspaceName, tableName, rowIdentifier),
            HttpStatus.SC_OK);

    getResponseWrapper = LIST_OF_MAPS_GETRESPONSE_READER.readValue(body);
    assertThat(getResponseWrapper.getCount()).isEqualTo(0);

    body =
        RestUtils.get(
            authToken,
            String.format("%s/v2/keyspaces/%s/%s/%s", restUrlBase, keyspaceName, tableName, "2"),
            HttpStatus.SC_OK);

    getResponseWrapper = LIST_OF_MAPS_GETRESPONSE_READER.readValue(body);
    data = getResponseWrapper.getData();
    assertThat(getResponseWrapper.getCount()).isEqualTo(1);
    assertThat(data.get(0).get("id")).isEqualTo(2);
    assertThat(data.get(0).get("firstname")).isEqualTo("Jane");
  }

  @Test
  public void deleteRowsWithMixedClustering() throws IOException {
    setupMixedClusteringTestCase();

    String body =
        RestUtils.get(
            authToken,
            String.format("%s/v2/keyspaces/%s/%s/1/one/-1", restUrlBase, keyspaceName, tableName),
            HttpStatus.SC_OK);

    ListOfMapsGetResponseWrapper getResponseWrapper =
        LIST_OF_MAPS_GETRESPONSE_READER.readValue(body);
    List<Map<String, Object>> data = getResponseWrapper.getData();
    assertThat(getResponseWrapper.getCount()).isEqualTo(2);
    assertThat(data.get(0).get("v")).isEqualTo(9);
    assertThat(data.get(1).get("v")).isEqualTo(19);

    RestUtils.delete(
        authToken,
        String.format("%s/v2/keyspaces/%s/%s/1/one/-1", restUrlBase, keyspaceName, tableName),
        HttpStatus.SC_NO_CONTENT);

    body =
        RestUtils.get(
            authToken,
            String.format("%s/v2/keyspaces/%s/%s/1/one/-1", restUrlBase, keyspaceName, tableName),
            HttpStatus.SC_OK);

    getResponseWrapper = LIST_OF_MAPS_GETRESPONSE_READER.readValue(body);
    assertThat(getResponseWrapper.getCount()).isEqualTo(0);
  }

  @Test
  public void deleteRowsMixedClusteringAndCK() throws IOException {
    setupMixedClusteringTestCase();

    String body =
        RestUtils.get(
            authToken,
            String.format("%s/v2/keyspaces/%s/%s/1/one/-1", restUrlBase, keyspaceName, tableName),
            HttpStatus.SC_OK);

    ListOfMapsGetResponseWrapper getResponseWrapper =
        LIST_OF_MAPS_GETRESPONSE_READER.readValue(body);
    List<Map<String, Object>> data = getResponseWrapper.getData();
    assertThat(getResponseWrapper.getCount()).isEqualTo(2);
    assertThat(data.get(0).get("v")).isEqualTo(9);
    assertThat(data.get(1).get("v")).isEqualTo(19);

    RestUtils.delete(
        authToken,
        String.format("%s/v2/keyspaces/%s/%s/1/one/-1/20", restUrlBase, keyspaceName, tableName),
        HttpStatus.SC_NO_CONTENT);

    body =
        RestUtils.get(
            authToken,
            String.format(
                "%s/v2/keyspaces/%s/%s/1/one/-1/20", restUrlBase, keyspaceName, tableName),
            HttpStatus.SC_OK);

    getResponseWrapper = LIST_OF_MAPS_GETRESPONSE_READER.readValue(body);
    assertThat(getResponseWrapper.getCount()).isEqualTo(0);

    body =
        RestUtils.get(
            authToken,
            String.format("%s/v2/keyspaces/%s/%s/1/one/-1", restUrlBase, keyspaceName, tableName),
            HttpStatus.SC_OK);

    getResponseWrapper = LIST_OF_MAPS_GETRESPONSE_READER.readValue(body);
    assertThat(getResponseWrapper.getCount()).isEqualTo(1);
    assertThat(data.get(0).get("v")).isEqualTo(9);
  }

  @Test
  public void getColumns() throws IOException {
    createKeyspace(keyspaceName);
    createTable(keyspaceName, tableName);

    String body =
        RestUtils.get(
            authToken,
            String.format(
                "%s/v2/schemas/keyspaces/%s/tables/%s/columns",
                restUrlBase, keyspaceName, tableName),
            HttpStatus.SC_OK);
    List<ColumnDefinition> columns =
        readWrappedRESTResponse(body, new TypeReference<List<ColumnDefinition>>() {});
    assertThat(columns)
        .anySatisfy(
            value ->
                assertThat(value)
                    .usingRecursiveComparison()
                    .isEqualTo(new ColumnDefinition("id", "uuid", false)));
  }

  @Test
  public void getColumnsRaw() throws IOException {
    createKeyspace(keyspaceName);
    createTable(keyspaceName, tableName);

    String body =
        RestUtils.get(
            authToken,
            String.format(
                "%s/v2/schemas/keyspaces/%s/tables/%s/columns?raw=true",
                restUrlBase, keyspaceName, tableName),
            HttpStatus.SC_OK);
    List<ColumnDefinition> columns =
        objectMapper.readValue(body, new TypeReference<List<ColumnDefinition>>() {});
    assertThat(columns)
        .anySatisfy(
            value ->
                assertThat(value)
                    .usingRecursiveComparison()
                    .isEqualTo(new ColumnDefinition("id", "uuid", false)));
  }

  @Test
  public void getColumnsComplex() throws IOException {
    createKeyspace(keyspaceName);
    createComplexTable(keyspaceName, tableName);

    String body =
        RestUtils.get(
            authToken,
            String.format(
                "%s/v2/schemas/keyspaces/%s/tables/%s/columns",
                restUrlBase, keyspaceName, tableName),
            HttpStatus.SC_OK);
    List<ColumnDefinition> columns =
        readWrappedRESTResponse(body, new TypeReference<List<ColumnDefinition>>() {});
    assertThat(columns)
        .anySatisfy(
            value ->
                assertThat(value)
                    .usingRecursiveComparison()
                    .isEqualTo(new ColumnDefinition("col2", "frozen<set<boolean>>", false)));
  }

  @Test
  public void getColumnsBadTable() throws IOException {
    String body =
        RestUtils.get(
            authToken,
            String.format(
                "%s/v2/schemas/keyspaces/%s/tables/%s/columns", restUrlBase, keyspaceName, "foo"),
            HttpStatus.SC_BAD_REQUEST);
    ApiError response = objectMapper.readValue(body, ApiError.class);

    assertThat(response.getCode()).isEqualTo(HttpStatus.SC_BAD_REQUEST);
    assertThat(response.getDescription()).isNotEmpty();
  }

  @Test
  public void getColumnsBadKeyspace() throws IOException {
    createKeyspace(keyspaceName);

    String body =
        RestUtils.get(
            authToken,
            String.format(
                "%s/v2/schemas/keyspaces/%s/tables/%s/columns", restUrlBase, "foo", tableName),
            HttpStatus.SC_BAD_REQUEST);
    ApiError response = objectMapper.readValue(body, ApiError.class);

    assertThat(response.getCode()).isEqualTo(HttpStatus.SC_BAD_REQUEST);
    assertThat(response.getDescription()).isNotEmpty();
  }

  @Test
  public void getColumn() throws IOException {
    createKeyspace(keyspaceName);
    createTable(keyspaceName, tableName);

    String body =
        RestUtils.get(
            authToken,
            String.format(
                "%s/v2/schemas/keyspaces/%s/tables/%s/columns/%s",
                restUrlBase, keyspaceName, tableName, "age"),
            HttpStatus.SC_OK);
    ColumnDefinition column = readWrappedRESTResponse(body, ColumnDefinition.class);
    assertThat(column)
        .usingRecursiveComparison()
        .isEqualTo(new ColumnDefinition("age", "int", false));
  }

  @Test
  public void getColumnNotFound() throws IOException {
    createKeyspace(keyspaceName);
    createTable(keyspaceName, tableName);

    String body =
        RestUtils.get(
            authToken,
            String.format(
                "%s/v2/schemas/keyspaces/%s/tables/%s/columns/%s",
                restUrlBase, keyspaceName, tableName, "foo"),
            HttpStatus.SC_NOT_FOUND);
    ApiError response = objectMapper.readValue(body, ApiError.class);

    assertThat(response.getCode()).isEqualTo(HttpStatus.SC_NOT_FOUND);
    assertThat(response.getDescription()).isNotEmpty();
  }

  @Test
  public void getColumnRaw() throws IOException {
    createKeyspace(keyspaceName);
    createTable(keyspaceName, tableName);

    String body =
        RestUtils.get(
            authToken,
            String.format(
                "%s/v2/schemas/keyspaces/%s/tables/%s/columns/%s?raw=true",
                restUrlBase, keyspaceName, tableName, "age"),
            HttpStatus.SC_OK);
    ColumnDefinition column = objectMapper.readValue(body, ColumnDefinition.class);
    assertThat(column)
        .usingRecursiveComparison()
        .isEqualTo(new ColumnDefinition("age", "int", false));
  }

  @Test
  public void getColumnComplex() throws IOException {
    createKeyspace(keyspaceName);
    createComplexTable(keyspaceName, tableName);

    String body =
        RestUtils.get(
            authToken,
            String.format(
                "%s/v2/schemas/keyspaces/%s/tables/%s/columns/%s",
                restUrlBase, keyspaceName, tableName, "col1"),
            HttpStatus.SC_OK);
    ColumnDefinition column = readWrappedRESTResponse(body, ColumnDefinition.class);
    assertThat(column)
        .usingRecursiveComparison()
        .isEqualTo(new ColumnDefinition("col1", "frozen<map<date, varchar>>", false));
  }

  @Test
  public void getColumnBadTable() throws IOException {
    createKeyspace(keyspaceName);

    String body =
        RestUtils.get(
            authToken,
            String.format(
                "%s/v2/schemas/keyspaces/%s/tables/%s/columns/%s",
                restUrlBase, keyspaceName, "foo", "age"),
            HttpStatus.SC_BAD_REQUEST);
    ApiError response = objectMapper.readValue(body, ApiError.class);

    assertThat(response.getCode()).isEqualTo(HttpStatus.SC_BAD_REQUEST);
    assertThat(response.getDescription()).isNotEmpty();
  }

  @Test
  public void getColumnBadKeyspace() throws IOException {
    String body =
        RestUtils.get(
            authToken,
            String.format(
                "%s/v2/schemas/keyspaces/%s/tables/%s/columns/%s",
                restUrlBase, "foo", tableName, "age"),
            HttpStatus.SC_BAD_REQUEST);
    ApiError response = objectMapper.readValue(body, ApiError.class);

    assertThat(response.getCode()).isEqualTo(HttpStatus.SC_BAD_REQUEST);
    assertThat(response.getDescription()).isNotEmpty();
  }

  @Test
  public void addColumn() throws IOException {
    createKeyspace(keyspaceName);
    createTable(keyspaceName, tableName);

    ColumnDefinition columnDefinition = new ColumnDefinition("name", "varchar");

    String body =
        RestUtils.post(
            authToken,
            String.format(
                "%s/v2/schemas/keyspaces/%s/tables/%s/columns",
                restUrlBase, keyspaceName, tableName),
            objectMapper.writeValueAsString(columnDefinition),
            HttpStatus.SC_CREATED);
    @SuppressWarnings("unchecked")
    Map<String, String> response = objectMapper.readValue(body, Map.class);

    assertThat(response.get("name")).isEqualTo("name");

    body =
        RestUtils.get(
            authToken,
            String.format(
                "%s/v2/schemas/keyspaces/%s/tables/%s/columns/%s?raw=true",
                restUrlBase, keyspaceName, tableName, "name"),
            HttpStatus.SC_OK);
    ColumnDefinition column = objectMapper.readValue(body, ColumnDefinition.class);
    assertThat(column).usingRecursiveComparison().isEqualTo(columnDefinition);
  }

  @Test
  public void addColumnBadType() throws IOException {
    createKeyspace(keyspaceName);
    createTable(keyspaceName, tableName);

    ColumnDefinition columnDefinition = new ColumnDefinition("name", "badType");

    String body =
        RestUtils.post(
            authToken,
            String.format(
                "%s/v2/schemas/keyspaces/%s/tables/%s/columns",
                restUrlBase, keyspaceName, tableName),
            objectMapper.writeValueAsString(columnDefinition),
            HttpStatus.SC_BAD_REQUEST);
    ApiError response = objectMapper.readValue(body, ApiError.class);

    assertThat(response.getCode()).isEqualTo(HttpStatus.SC_BAD_REQUEST);
    assertThat(response.getDescription()).isNotEmpty();
  }

  @Test
  public void addColumnStatic() throws IOException {
    createKeyspace(keyspaceName);
    createTableWithClustering(keyspaceName, tableName);

    ColumnDefinition columnDefinition = new ColumnDefinition("balance", "float", true);

    String body =
        RestUtils.post(
            authToken,
            String.format(
                "%s/v2/schemas/keyspaces/%s/tables/%s/columns",
                restUrlBase, keyspaceName, tableName),
            objectMapper.writeValueAsString(columnDefinition),
            HttpStatus.SC_CREATED);
    @SuppressWarnings("unchecked")
    Map<String, String> response = objectMapper.readValue(body, Map.class);

    assertThat(response.get("name")).isEqualTo("balance");

    body =
        RestUtils.get(
            authToken,
            String.format(
                "%s/v2/schemas/keyspaces/%s/tables/%s/columns/%s?raw=true",
                restUrlBase, keyspaceName, tableName, "balance"),
            HttpStatus.SC_OK);
    ColumnDefinition column = objectMapper.readValue(body, ColumnDefinition.class);
    assertThat(column).usingRecursiveComparison().isEqualTo(columnDefinition);
  }

  @Test
  public void updateColumn() throws IOException {
    createKeyspace(keyspaceName);
    createTable(keyspaceName, tableName);

    ColumnDefinition columnDefinition = new ColumnDefinition("identifier", "uuid");

    String body =
        RestUtils.put(
            authToken,
            String.format(
                "%s/v2/schemas/keyspaces/%s/tables/%s/columns/%s",
                restUrlBase, keyspaceName, tableName, "id"),
            objectMapper.writeValueAsString(columnDefinition),
            HttpStatus.SC_OK);
    @SuppressWarnings("unchecked")
    Map<String, String> response = objectMapper.readValue(body, Map.class);

    assertThat(response.get("name")).isEqualTo("identifier");

    body =
        RestUtils.get(
            authToken,
            String.format(
                "%s/v2/schemas/keyspaces/%s/tables/%s/columns/%s?raw=true",
                restUrlBase, keyspaceName, tableName, "identifier"),
            HttpStatus.SC_OK);
    ColumnDefinition column = objectMapper.readValue(body, ColumnDefinition.class);
    assertThat(column).usingRecursiveComparison().isEqualTo(columnDefinition);
  }

  @Test
  public void updateColumnNotFound() throws IOException {
    createKeyspace(keyspaceName);
    createTable(keyspaceName, tableName);

    ColumnDefinition columnDefinition = new ColumnDefinition("name", "text");

    String body =
        RestUtils.put(
            authToken,
            String.format(
                "%s/v2/schemas/keyspaces/%s/tables/%s/columns/%s",
                restUrlBase, keyspaceName, tableName, "notFound"),
            objectMapper.writeValueAsString(columnDefinition),
            HttpStatus.SC_BAD_REQUEST);
    ApiError response = objectMapper.readValue(body, ApiError.class);

    assertThat(response.getCode()).isEqualTo(HttpStatus.SC_BAD_REQUEST);
    assertThat(response.getDescription()).isNotEmpty();
  }

  @Test
  public void updateColumnBadTable() throws IOException {
    createKeyspace(keyspaceName);
    createTable(keyspaceName, tableName);

    ColumnDefinition columnDefinition = new ColumnDefinition("name", "text");

    String body =
        RestUtils.put(
            authToken,
            String.format(
                "%s/v2/schemas/keyspaces/%s/tables/%s/columns/%s",
                restUrlBase, keyspaceName, "foo", "age"),
            objectMapper.writeValueAsString(columnDefinition),
            HttpStatus.SC_BAD_REQUEST);
    ApiError response = objectMapper.readValue(body, ApiError.class);

    assertThat(response.getCode()).isEqualTo(HttpStatus.SC_BAD_REQUEST);
    assertThat(response.getDescription()).isNotEmpty();
  }

  @Test
  public void updateColumnBadKeyspace() throws IOException {
    ColumnDefinition columnDefinition = new ColumnDefinition("name", "text");

    String body =
        RestUtils.put(
            authToken,
            String.format(
                "%s/v2/schemas/keyspaces/%s/tables/%s/columns/%s",
                restUrlBase, "foo", tableName, "age"),
            objectMapper.writeValueAsString(columnDefinition),
            HttpStatus.SC_BAD_REQUEST);
    ApiError response = objectMapper.readValue(body, ApiError.class);

    assertThat(response.getCode()).isEqualTo(HttpStatus.SC_BAD_REQUEST);
    assertThat(response.getDescription()).isNotEmpty();
  }

  @Test
  public void deleteColumn() throws IOException {
    createKeyspace(keyspaceName);
    createTable(keyspaceName, tableName);

    RestUtils.delete(
        authToken,
        String.format(
            "%s/v2/schemas/keyspaces/%s/tables/%s/columns/%s",
            restUrlBase, keyspaceName, tableName, "age"),
        HttpStatus.SC_NO_CONTENT);
  }

  @Test
  public void deleteColumnNotFound() throws IOException {
    createKeyspace(keyspaceName);
    createTable(keyspaceName, tableName);

    RestUtils.delete(
        authToken,
        String.format(
            "%s/v2/schemas/keyspaces/%s/tables/%s/columns/%s",
            restUrlBase, keyspaceName, tableName, "foo"),
        HttpStatus.SC_BAD_REQUEST);
  }

  @Test
  public void deleteColumnBadTable() throws IOException {
    createKeyspace(keyspaceName);

    String body =
        RestUtils.delete(
            authToken,
            String.format(
                "%s/v2/schemas/keyspaces/%s/tables/%s/columns/%s",
                restUrlBase, keyspaceName, "foo", "age"),
            HttpStatus.SC_BAD_REQUEST);
    ApiError response = objectMapper.readValue(body, ApiError.class);

    assertThat(response.getCode()).isEqualTo(HttpStatus.SC_BAD_REQUEST);
    assertThat(response.getDescription()).isNotEmpty();
  }

  @Test
  public void deleteColumnBadKeyspace() throws IOException {
    String body =
        RestUtils.delete(
            authToken,
            String.format(
                "%s/v2/schemas/keyspaces/%s/tables/%s/columns/%s",
                restUrlBase, "foo", tableName, "age"),
            HttpStatus.SC_BAD_REQUEST);
    ApiError response = objectMapper.readValue(body, ApiError.class);

    assertThat(response.getCode()).isEqualTo(HttpStatus.SC_BAD_REQUEST);
    assertThat(response.getDescription()).isNotEmpty();
  }

  @Test
  public void deleteColumnPartitionKey() throws IOException {
    createKeyspace(keyspaceName);
    createTable(keyspaceName, tableName);

    String body =
        RestUtils.delete(
            authToken,
            String.format(
                "%s/v2/schemas/keyspaces/%s/tables/%s/columns/%s",
                restUrlBase, keyspaceName, tableName, "id"),
            HttpStatus.SC_BAD_REQUEST);
    ApiError response = objectMapper.readValue(body, ApiError.class);

    assertThat(response.getCode()).isEqualTo(HttpStatus.SC_BAD_REQUEST);
    assertThat(response.getDescription()).isNotEmpty();
  }

  @Test
  public void createUdt() throws IOException {
    createKeyspace(keyspaceName);

    // create UDT
    String udtString =
        "{\"name\": \"udt1\", \"fields\":"
            + "[{\"name\":\"firstname\",\"typeDefinition\":\"text\"},"
            + "{\"name\":\"birthdate\",\"typeDefinition\":\"date\"}]}";

    RestUtils.post(
        authToken,
        String.format("%s/v2/schemas/keyspaces/%s/types", restUrlBase, keyspaceName),
        udtString,
        HttpStatus.SC_CREATED);

    // throws error because same name, but ifNotExists = false
    String response =
        RestUtils.post(
            authToken,
            String.format("%s/v2/schemas/keyspaces/%s/types", restUrlBase, keyspaceName),
            udtString,
            HttpStatus.SC_BAD_REQUEST);

    String typeName = "udt1";

    ApiError apiError = objectMapper.readValue(response, ApiError.class);
    assertThat(apiError.getCode()).isEqualTo(HttpStatus.SC_BAD_REQUEST);
    assertThat(apiError.getDescription())
        .isEqualTo(
            String.format(
                "Bad request: A type named \"%s\".%s already exists", keyspaceName, typeName));

    // don't create and don't throw exception because ifNotExists = true
    udtString =
        "{\"name\": \"udt1\", \"ifNotExists\": true,"
            + "\"fields\":[{\"name\":\"firstname\",\"typeDefinition\":\"text\"}]}";
    RestUtils.post(
        authToken,
        String.format("%s/v2/schemas/keyspaces/%s/types", restUrlBase, keyspaceName),
        udtString,
        HttpStatus.SC_CREATED);
  }

  @Test
  public void updateInvalidUdt() throws IOException {
    createKeyspace(keyspaceName);

    // create UDT
    String udtString =
        "{\"name\": \"udt1\", \"fields\":[{\"name\":\"firstname\",\"typeDefinition\":\"text\"}]}";

    RestUtils.post(
        authToken,
        String.format("%s/v2/schemas/keyspaces/%s/types", restUrlBase, keyspaceName),
        udtString,
        HttpStatus.SC_CREATED);

    // add existing field
    udtString =
        "{\"name\": \"udt1\", \"addFields\":[{\"name\":\"firstname\",\"typeDefinition\":\"text\"}]}";

    RestUtils.put(
        authToken,
        String.format("%s/v2/schemas/keyspaces/%s/types", restUrlBase, keyspaceName),
        udtString,
        HttpStatus.SC_BAD_REQUEST);

    // missing add-type and rename-type
    udtString =
        "{\"name\": \"udt1\", \"fields\":[{\"name\":\"firstname\",\"typeDefinition\":\"text\"}]}";

    RestUtils.put(
        authToken,
        String.format("%s/v2/schemas/keyspaces/%s/types", restUrlBase, keyspaceName),
        udtString,
        HttpStatus.SC_BAD_REQUEST);
  }

  @Test
  public void updateUdt() throws IOException {
    createKeyspace(keyspaceName);

    // create UDT
    String udtString =
        "{\"name\": \"udt1\", \"fields\":[{\"name\":\"firstname\",\"typeDefinition\":\"varchar\"}]}";

    RestUtils.post(
        authToken,
        String.format("%s/v2/schemas/keyspaces/%s/types", restUrlBase, keyspaceName),
        udtString,
        HttpStatus.SC_CREATED);

    // update UDT: add new field
    udtString =
        "{\"name\": \"udt1\", \"addFields\":[{\"name\":\"lastname\",\"typeDefinition\":\"varchar\"}]}";

    RestUtils.put(
        authToken,
        String.format("%s/v2/schemas/keyspaces/%s/types", restUrlBase, keyspaceName),
        udtString,
        HttpStatus.SC_OK);

    // udpate UDT: rename fields
    udtString =
        "{\"name\": \"udt1\",\"renameFields\":"
            + "[{\"from\":\"firstname\",\"to\":\"name1\"}, {\"from\":\"lastname\",\"to\":\"name2\"}]}";

    RestUtils.put(
        authToken,
        String.format("%s/v2/schemas/keyspaces/%s/types", restUrlBase, keyspaceName),
        udtString,
        HttpStatus.SC_OK);

    // retrieve UDT
    String body =
        RestUtils.get(
            authToken,
            String.format("%s/v2/schemas/keyspaces/%s/types/%s", restUrlBase, keyspaceName, "udt1"),
            HttpStatus.SC_OK);

    MapGetResponseWrapper getResponseWrapper = MAP_GETRESPONSE_READER.readValue(body);
    Map<String, Object> response = getResponseWrapper.getData();

    assertThat(response.size()).isEqualTo(3);
    assertThat(response.get("name")).isEqualTo("udt1");
    List<Map<String, String>> fields = (List<Map<String, String>>) response.get("fields");
    assertThat(fields.size()).isEqualTo(2);

    Set<String> fieldNames = new HashSet<>();
    fieldNames.add(fields.get(0).get("name"));
    fieldNames.add(fields.get(1).get("name"));

    assertThat(fieldNames.contains("name1")).isTrue();
    assertThat(fieldNames.contains("name2")).isTrue();

    // create UDT
    udtString = "{\"name\": \"udt2\", \"fields\":[{\"name\":\"age\",\"typeDefinition\":\"int\"}]}";

    RestUtils.post(
        authToken,
        String.format("%s/v2/schemas/keyspaces/%s/types", restUrlBase, keyspaceName),
        udtString,
        HttpStatus.SC_CREATED);

    // update UDT: add and rename field
    udtString =
        "{\"name\": \"udt2\","
            + "\"addFields\":[{\"name\":\"name\",\"typeDefinition\":\"varchar\"}]},"
            + "\"renameFields\": [{\"from\": \"name\", \"to\": \"firstname\"}";

    RestUtils.put(
        authToken,
        String.format("%s/v2/schemas/keyspaces/%s/types", restUrlBase, keyspaceName),
        udtString,
        HttpStatus.SC_OK);
  }

  @Test
  public void testInvalidUdtType() throws IOException {
    createKeyspace(keyspaceName);

    String udtString =
        "{\"name\": \"udt1\", \"fields\":[{\"name\":\"firstname\",\"typeDefinition\":\"invalid_type\"}}]}";
    RestUtils.post(
        authToken,
        String.format("%s/v2/schemas/keyspaces/%s/types", restUrlBase, keyspaceName),
        udtString,
        HttpStatus.SC_BAD_REQUEST);

    udtString = "{\"name\": \"udt1\", \"fields\":[]}";
    RestUtils.post(
        authToken,
        String.format("%s/v2/schemas/keyspaces/%s/types", restUrlBase, keyspaceName),
        udtString,
        HttpStatus.SC_BAD_REQUEST);

    udtString = "{\"name\": \"udt1\", \"fields\":[{\"name\":\"firstname\"}}]}";
    RestUtils.post(
        authToken,
        String.format("%s/v2/schemas/keyspaces/%s/types", restUrlBase, keyspaceName),
        udtString,
        HttpStatus.SC_BAD_REQUEST);

    udtString = "{\"name\": \"udt1\", \"fields\":[{\"typeDefinition\":\"text\"}}]}";
    RestUtils.post(
        authToken,
        String.format("%s/v2/schemas/keyspaces/%s/types", restUrlBase, keyspaceName),
        udtString,
        HttpStatus.SC_BAD_REQUEST);
  }

  @Test
  public void dropUdt() throws IOException {
    createKeyspace(keyspaceName);

    String udtString =
        "{\"name\": \"test_udt1\", \"fields\":[{\"name\":\"firstname\",\"typeDefinition\":\"text\"}]}";

    RestUtils.post(
        authToken,
        String.format("%s/v2/schemas/keyspaces/%s/types", restUrlBase, keyspaceName),
        udtString,
        HttpStatus.SC_CREATED);

    RestUtils.delete(
        authToken,
        String.format(
            "%s/v2/schemas/keyspaces/%s/types/%s", restUrlBase, keyspaceName, "test_udt1"),
        HttpStatus.SC_NO_CONTENT);

    // delete a non existent UDT
    RestUtils.delete(
        authToken,
        String.format(
            "%s/v2/schemas/keyspaces/%s/types/%s", restUrlBase, keyspaceName, "test_udt1"),
        HttpStatus.SC_BAD_REQUEST);

    // delete an UDT in use
    udtString =
        "{\"name\": \"fullname\", \"fields\":"
            + "[{\"name\":\"firstname\",\"typeDefinition\":\"text\"},"
            + "{\"name\":\"lastname\",\"typeDefinition\":\"text\"}]}";
    RestUtils.post(
        authToken,
        String.format("%s/v2/schemas/keyspaces/%s/types", restUrlBase, keyspaceName),
        udtString,
        HttpStatus.SC_CREATED);

    createTestTable(
        tableName,
        Arrays.asList("id text", "name fullname"),
        Collections.singletonList("id"),
        null);

    RestUtils.delete(
        authToken,
        String.format("%s/v2/schemas/keyspaces/%s/types/%s", restUrlBase, keyspaceName, "fullname"),
        HttpStatus.SC_BAD_REQUEST);
  }

  @Test
  public void getUdt() throws IOException {
    createKeyspace(keyspaceName);

    String udtString =
        "{\"name\": \"test_udt1\", \"fields\":[{\"name\":\"arrival\",\"typeDefinition\":\"timestamp\"}]}";

    RestUtils.post(
        authToken,
        String.format("%s/v2/schemas/keyspaces/%s/types", restUrlBase, keyspaceName),
        udtString,
        HttpStatus.SC_CREATED);

    String body =
        RestUtils.get(
            authToken,
            String.format(
                "%s/v2/schemas/keyspaces/%s/types/%s", restUrlBase, keyspaceName, "test_udt1"),
            HttpStatus.SC_OK);

    MapGetResponseWrapper getResponseWrapper = MAP_GETRESPONSE_READER.readValue(body);
    Map<String, Object> response = getResponseWrapper.getData();

    assertThat(response.size()).isEqualTo(3);
    assertThat(response.get("name")).isEqualTo("test_udt1");
    List<Map<String, String>> fields = (List<Map<String, String>>) response.get("fields");
    assertThat(fields.size()).isEqualTo(1);
    assertThat(fields.get(0).get("name")).isEqualTo("arrival");
    assertThat(fields.get(0).get("typeDefinition")).isEqualTo("timestamp");

    // get non existent UDT
    RestUtils.get(
        authToken,
        String.format(
            "%s/v2/schemas/keyspaces/%s/types/%s", restUrlBase, keyspaceName, "invalid_udt"),
        HttpStatus.SC_NOT_FOUND);
  }

  @Test
  public void listAllTypes() throws IOException {
    createKeyspace(keyspaceName);

    String body =
        RestUtils.get(
            authToken,
            String.format("%s/v2/schemas/keyspaces/%s/types", restUrlBase, keyspaceName),
            HttpStatus.SC_OK);

    ListOfMapsGetResponseWrapper getResponseWrapper =
        LIST_OF_MAPS_GETRESPONSE_READER.readValue(body);
    List<Map<String, Object>> response = getResponseWrapper.getData();
    assertThat(response.size()).isEqualTo(0);

    // creates 10 UDTs
    String udtString =
        "{\"name\": \"%s\", \"fields\":[{\"name\":\"firstname\",\"typeDefinition\":\"text\"}]}";
    for (int i = 0; i < 10; i++) {
      RestUtils.post(
          authToken,
          String.format("%s/v2/schemas/keyspaces/%s/types", restUrlBase, keyspaceName),
          String.format(udtString, "udt" + i),
          HttpStatus.SC_CREATED);
    }

    body =
        RestUtils.get(
            authToken,
            String.format("%s/v2/schemas/keyspaces/%s/types", restUrlBase, keyspaceName),
            HttpStatus.SC_OK);

    getResponseWrapper = LIST_OF_MAPS_GETRESPONSE_READER.readValue(body);
    response = getResponseWrapper.getData();
    assertThat(response.size()).isEqualTo(10);

    List<Map<String, String>> fields = (List<Map<String, String>>) response.get(0).get("fields");
    assertThat(fields.size()).isEqualTo(1);
    assertThat(fields.get(0).get("name")).isEqualTo("firstname");
    assertThat(fields.get(0).get("typeDefinition")).isEqualTo("varchar");
  }

  @Test
  public void testMixedCaseTable() throws IOException {
    keyspaceName = "MixedCaseKeyspace"; // intentional override of keyspace name
    createKeyspace(keyspaceName);

    String tableName = "MixedCaseTable";
    TableAdd tableAdd = new TableAdd();
    tableAdd.setName(tableName);

    List<ColumnDefinition> columnDefinitions = new ArrayList<>();

    columnDefinitions.add(new ColumnDefinition("ID", "uuid"));
    columnDefinitions.add(new ColumnDefinition("lastName", "text"));
    columnDefinitions.add(new ColumnDefinition("firstName", "text"));
    tableAdd.setColumnDefinitions(columnDefinitions);

    PrimaryKey primaryKey = new PrimaryKey();
    primaryKey.setPartitionKey(Collections.singletonList("ID"));
    tableAdd.setPrimaryKey(primaryKey);

    // ensure table name is preserved
    String body =
        RestUtils.post(
            authToken,
            String.format("%s/v2/schemas/keyspaces/%s/tables", restUrlBase, keyspaceName),
            objectMapper.writeValueAsString(tableAdd),
            HttpStatus.SC_CREATED);

    TableResponse tableResponse =
        objectMapper.readValue(body, new TypeReference<TableResponse>() {});
    assertThat(tableResponse.getName()).isEqualTo(tableName);

    // insert a row
    String rowIdentifier = UUID.randomUUID().toString();
    Map<String, String> row = new HashMap<>();
    row.put("ID", rowIdentifier);
    row.put("firstName", "John");
    row.put("lastName", "Doe");

    RestUtils.post(
        authToken,
        String.format("%s/v2/keyspaces/%s/%s", restUrlBase, keyspaceName, tableName),
        objectMapper.writeValueAsString(row),
        HttpStatus.SC_CREATED);

    // retrieve the row by ID and ensure column names are as expected
    String whereClause = String.format("{\"ID\":{\"$eq\":\"%s\"}}", rowIdentifier);
    body =
        RestUtils.get(
            authToken,
            String.format(
                "%s/v2/keyspaces/%s/%s?where=%s",
                restUrlBase, keyspaceName, tableName, whereClause),
            HttpStatus.SC_OK);

    ListOfMapsGetResponseWrapper getResponseWrapper =
        LIST_OF_MAPS_GETRESPONSE_READER.readValue(body);
    List<Map<String, Object>> data = getResponseWrapper.getData();
    assertThat(data.get(0).get("ID")).isEqualTo(rowIdentifier);
    assertThat(data.get(0).get("firstName")).isEqualTo("John");
    assertThat(data.get(0).get("lastName")).isEqualTo("Doe");
  }

  private void createTable(String keyspaceName, String tableName) throws IOException {
    TableAdd tableAdd = new TableAdd();
    tableAdd.setName(tableName);

    List<ColumnDefinition> columnDefinitions = new ArrayList<>();

    columnDefinitions.add(new ColumnDefinition("id", "uuid"));
    columnDefinitions.add(new ColumnDefinition("lastname", "text"));
    columnDefinitions.add(new ColumnDefinition("firstname", "text"));
    columnDefinitions.add(new ColumnDefinition("age", "int"));

    tableAdd.setColumnDefinitions(columnDefinitions);

    PrimaryKey primaryKey = new PrimaryKey();
    primaryKey.setPartitionKey(Collections.singletonList("id"));
    tableAdd.setPrimaryKey(primaryKey);

    // TODO: change to restUrlBase after new REST service implements table creation
    RestUtils.post(
        authToken,
        String.format("%s/v2/schemas/keyspaces/%s/tables", legacyRestUrlBase, keyspaceName),
        objectMapper.writeValueAsString(tableAdd),
        HttpStatus.SC_CREATED);
  }

  private void createTestTable(
      String tableName, List<String> columns, List<String> partitionKey, List<String> clusteringKey)
      throws IOException {
    TableAdd tableAdd = new TableAdd();
    tableAdd.setName(tableName);

    List<ColumnDefinition> columnDefinitions =
        columns.stream()
            .map(x -> x.split(" "))
            .map(y -> new ColumnDefinition(y[0], y[1]))
            .collect(Collectors.toList());
    tableAdd.setColumnDefinitions(columnDefinitions);

    PrimaryKey primaryKey = new PrimaryKey();
    primaryKey.setPartitionKey(partitionKey);
    if (clusteringKey != null) {
      primaryKey.setClusteringKey(clusteringKey);
    }
    tableAdd.setPrimaryKey(primaryKey);

    // TODO: change to restUrlBase after new REST service implements table creation
    String body =
        RestUtils.post(
            authToken,
            String.format("%s/v2/schemas/keyspaces/%s/tables", legacyRestUrlBase, keyspaceName),
            objectMapper.writeValueAsString(tableAdd),
            HttpStatus.SC_CREATED);

    TableResponse tableResponse =
        objectMapper.readValue(body, new TypeReference<TableResponse>() {});
    assertThat(tableResponse.getName()).isEqualTo(tableName);
  }

  private void createComplexTable(String keyspaceName, String tableName) throws IOException {
    TableAdd tableAdd = new TableAdd();
    tableAdd.setName(tableName);

    List<ColumnDefinition> columnDefinitions = new ArrayList<>();

    columnDefinitions.add(new ColumnDefinition("pk0", "uuid"));
    columnDefinitions.add(new ColumnDefinition("col1", "frozen<map<date, varchar>>"));
    columnDefinitions.add(new ColumnDefinition("col2", "frozen<set<boolean>>"));
    columnDefinitions.add(new ColumnDefinition("col3", "frozen<tuple<duration, inet>>"));

    tableAdd.setColumnDefinitions(columnDefinitions);

    PrimaryKey primaryKey = new PrimaryKey();
    primaryKey.setPartitionKey(Collections.singletonList("pk0"));
    tableAdd.setPrimaryKey(primaryKey);

    // TODO: change to restUrlBase after new REST service implements table creation
    RestUtils.post(
        authToken,
        String.format("%s/v2/schemas/keyspaces/%s/tables", legacyRestUrlBase, keyspaceName),
        objectMapper.writeValueAsString(tableAdd),
        HttpStatus.SC_CREATED);
  }

  private void createTableWithClustering(String keyspaceName, String tableName) throws IOException {
    TableAdd tableAdd = new TableAdd();
    tableAdd.setName(tableName);

    List<ColumnDefinition> columnDefinitions = new ArrayList<>();

    columnDefinitions.add(new ColumnDefinition("id", "int"));
    columnDefinitions.add(new ColumnDefinition("lastname", "text"));
    columnDefinitions.add(new ColumnDefinition("firstname", "text"));
    columnDefinitions.add(new ColumnDefinition("age", "int", true));
    columnDefinitions.add(new ColumnDefinition("expense_id", "int"));

    tableAdd.setColumnDefinitions(columnDefinitions);

    PrimaryKey primaryKey = new PrimaryKey();
    primaryKey.setPartitionKey(Collections.singletonList("id"));
    primaryKey.setClusteringKey(Collections.singletonList("expense_id"));
    tableAdd.setPrimaryKey(primaryKey);

    // TODO: change to restUrlBase after new REST service implements table creation
    RestUtils.post(
        authToken,
        String.format("%s/v2/schemas/keyspaces/%s/tables", legacyRestUrlBase, keyspaceName),
        objectMapper.writeValueAsString(tableAdd),
        HttpStatus.SC_CREATED);
  }

  private void createTableWithMixedClustering(String keyspaceName, String tableName)
      throws IOException {
    TableAdd tableAdd = new TableAdd();
    tableAdd.setName(tableName);

    List<ColumnDefinition> columnDefinitions = new ArrayList<>();

    columnDefinitions.add(new ColumnDefinition("pk0", "int"));
    columnDefinitions.add(new ColumnDefinition("pk1", "text"));
    columnDefinitions.add(new ColumnDefinition("pk2", "int"));
    columnDefinitions.add(new ColumnDefinition("ck0", "int"));
    columnDefinitions.add(new ColumnDefinition("ck1", "text"));
    columnDefinitions.add(new ColumnDefinition("v", "int"));

    tableAdd.setColumnDefinitions(columnDefinitions);

    PrimaryKey primaryKey = new PrimaryKey();
    primaryKey.setPartitionKey(Arrays.asList("pk0", "pk1", "pk2"));
    primaryKey.setClusteringKey(Arrays.asList("ck0", "ck1"));
    tableAdd.setPrimaryKey(primaryKey);

    // TODO: change to restUrlBase after new REST service implements table creation
    RestUtils.post(
        authToken,
        String.format("%s/v2/schemas/keyspaces/%s/tables", legacyRestUrlBase, keyspaceName),
        objectMapper.writeValueAsString(tableAdd),
        HttpStatus.SC_CREATED);
  }

  private void createKeyspace(String keyspaceName) throws IOException {
    // TODO: change to restUrlBase after new REST service implements keyspace creation
    createKeyspace(keyspaceName, legacyRestUrlBase);
  }

  private void createKeyspace(String keyspaceName, String urlBaseToUse) throws IOException {
    String createKeyspaceRequest =
        String.format("{\"name\": \"%s\", \"replicas\": 1}", keyspaceName);
    RestUtils.post(
        authToken,
        String.format("%s/v2/schemas/keyspaces", urlBaseToUse),
        createKeyspaceRequest,
        HttpStatus.SC_CREATED);
  }

  /** @return {@code List} of entries to expect back for given definitions. */
  private List<Map<String, String>> insertTestTableRows(List<List<String>> rows)
      throws IOException {
    final List<Map<String, String>> insertedRows = new ArrayList<>();
    for (List<String> row : rows) {
      Map<String, String> rowMap = new HashMap<>();
      for (String kv : row) {
        String[] parts = kv.split(" ");
        rowMap.put(parts[0].trim(), parts[1].trim());
      }
      insertedRows.add(rowMap);

      // TODO: change to restUrlBase after new REST service implements insert operation
      RestUtils.post(
          authToken,
          String.format("%s/v2/keyspaces/%s/%s", legacyRestUrlBase, keyspaceName, tableName),
          objectMapper.writeValueAsString(rowMap),
          HttpStatus.SC_CREATED);
    }
    return insertedRows;
  }

  private String setupClusteringTestCase() throws IOException {
    createKeyspace(keyspaceName);
    createTableWithClustering(keyspaceName, tableName);

    String rowIdentifier = "1";
    Map<String, String> row = new HashMap<>();
    row.put("id", rowIdentifier);
    row.put("firstname", "John");
    row.put("expense_id", "1");

    // TODO: change to restUrlBase after new REST service implements insert operation
    RestUtils.post(
        authToken,
        String.format("%s/v2/keyspaces/%s/%s", legacyRestUrlBase, keyspaceName, tableName),
        objectMapper.writeValueAsString(row),
        HttpStatus.SC_CREATED);

    row = new HashMap<>();
    row.put("id", rowIdentifier);
    row.put("firstname", "John");
    row.put("expense_id", "2");

    // TODO: change to restUrlBase after new REST service implements insert operation
    RestUtils.post(
        authToken,
        String.format("%s/v2/keyspaces/%s/%s", legacyRestUrlBase, keyspaceName, tableName),
        objectMapper.writeValueAsString(row),
        HttpStatus.SC_CREATED);

    row = new HashMap<>();
    row.put("id", "2");
    row.put("firstname", "Jane");
    row.put("expense_id", "1");

    // TODO: change to restUrlBase after new REST service implements insert operation
    RestUtils.post(
        authToken,
        String.format("%s/v2/keyspaces/%s/%s", legacyRestUrlBase, keyspaceName, tableName),
        objectMapper.writeValueAsString(row),
        HttpStatus.SC_CREATED);

    row = new HashMap<>();
    row.put("id", "2");
    row.put("firstname", "Jane");
    row.put("expense_id", "1");

    // TODO: change to restUrlBase after new REST service implements insert operation
    RestUtils.post(
        authToken,
        String.format("%s/v2/keyspaces/%s/%s", legacyRestUrlBase, keyspaceName, tableName),
        objectMapper.writeValueAsString(row),
        HttpStatus.SC_CREATED);

    return rowIdentifier;
  }

  private void setupMixedClusteringTestCase() throws IOException {
    createKeyspace(keyspaceName);
    createTableWithMixedClustering(keyspaceName, tableName);

    Map<String, String> row = new HashMap<>();
    row.put("pk0", "1");
    row.put("pk1", "one");
    row.put("pk2", "-1");
    row.put("ck0", "10");
    row.put("ck1", "foo");
    row.put("v", "9");

    // TODO: change to restUrlBase after new REST service implements insert operation
    RestUtils.post(
        authToken,
        String.format("%s/v2/keyspaces/%s/%s", legacyRestUrlBase, keyspaceName, tableName),
        objectMapper.writeValueAsString(row),
        HttpStatus.SC_CREATED);

    row = new HashMap<>();
    row.put("pk0", "1");
    row.put("pk1", "one");
    row.put("pk2", "-1");
    row.put("ck0", "20");
    row.put("ck1", "foo");
    row.put("v", "19");

    // TODO: change to restUrlBase after new REST service implements insert operation
    RestUtils.post(
        authToken,
        String.format("%s/v2/keyspaces/%s/%s", legacyRestUrlBase, keyspaceName, tableName),
        objectMapper.writeValueAsString(row),
        HttpStatus.SC_CREATED);

    row = new HashMap<>();
    row.put("pk0", "2");
    row.put("pk1", "two");
    row.put("pk2", "-2");
    row.put("ck0", "10");
    row.put("ck1", "bar");
    row.put("v", "18");

    // TODO: change to restUrlBase after new REST service implements insert operation
    RestUtils.post(
        authToken,
        String.format("%s/v2/keyspaces/%s/%s", legacyRestUrlBase, keyspaceName, tableName),
        objectMapper.writeValueAsString(row),
        HttpStatus.SC_CREATED);
  }

  private <T> T readWrappedRESTResponse(String body, Class<T> wrappedType) throws IOException {
    JavaType wrapperType =
        objectMapper
            .getTypeFactory()
            .constructParametricType(RESTResponseWrapper.class, wrappedType);
    RESTResponseWrapper<T> wrapped = objectMapper.readValue(body, wrapperType);
    return (T) wrapped.getData();
  }

  private <T> T readWrappedRESTResponse(String body, TypeReference wrappedType) throws IOException {
    JavaType resolvedWrappedType = objectMapper.getTypeFactory().constructType(wrappedType);
    JavaType wrapperType =
        objectMapper
            .getTypeFactory()
            .constructParametricType(RESTResponseWrapper.class, resolvedWrappedType);
    RESTResponseWrapper<T> wrapped = objectMapper.readValue(body, wrapperType);
    return (T) wrapped.getData();
  }
}<|MERGE_RESOLUTION|>--- conflicted
+++ resolved
@@ -1167,31 +1167,17 @@
 
     // To try to ensure we actually find the right entry, create one other entry first
     Map<String, String> row = new HashMap<>();
-<<<<<<< HEAD
-    row.put("id", UUID.nameUUIDFromBytes("abc".getBytes(StandardCharsets.UTF_8)).toString());
+    row.put("id", UUID.randomUUID().toString());
     row.put("firstname", "Michael");
 
     RestUtils.post(
         authToken,
         String.format("%s/v2/keyspaces/%s/%s", restUrlBase, keyspaceName, tableName),
-=======
-    row.put("id", UUID.randomUUID().toString());
-    row.put("firstName", "Michael");
-
-    RestUtils.post(
-        authToken,
-        String.format("%s:8082/v2/keyspaces/%s/%s", host, keyspaceName, tableName),
->>>>>>> eaf960fa
         objectMapper.writeValueAsString(row),
         HttpStatus.SC_CREATED);
 
     // and then the row we are actually looking for:
-<<<<<<< HEAD
-    String rowIdentifier =
-        UUID.nameUUIDFromBytes("xyz".getBytes(StandardCharsets.UTF_8)).toString();
-=======
     String rowIdentifier = UUID.randomUUID().toString();
->>>>>>> eaf960fa
     row = new HashMap<>();
     row.put("id", rowIdentifier);
     row.put("firstname", "John");
@@ -1213,10 +1199,6 @@
         LIST_OF_MAPS_GETRESPONSE_READER.readValue(body);
 
     List<Map<String, Object>> data = getResponseWrapper.getData();
-<<<<<<< HEAD
-
-=======
->>>>>>> eaf960fa
     // Verify we fetch one and only one entry
     assertThat(getResponseWrapper.getCount()).isEqualTo(1);
     assertThat(data.size()).isEqualTo(1);

/*
 * Copyright The Stargate Authors
 *
 * Licensed under the Apache License, Version 2.0 (the "License");
 * you may not use this file except in compliance with the License.
 * You may obtain a copy of the License at
 *
 * http://www.apache.org/licenses/LICENSE-2.0
 *
 * Unless required by applicable law or agreed to in writing, software
 * distributed under the License is distributed on an "AS IS" BASIS,
 * WITHOUT WARRANTIES OR CONDITIONS OF ANY KIND, either express or implied.
 * See the License for the specific language governing permissions and
 * limitations under the License.
 */
package io.stargate.it.http;

import static org.assertj.core.api.Assertions.assertThat;
import static org.assertj.core.api.Assumptions.assumeThat;
import static org.junit.jupiter.api.Assertions.assertNotNull;

import com.datastax.oss.driver.api.core.CqlSession;
import com.datastax.oss.driver.api.core.cql.Row;
import com.datastax.oss.driver.api.core.cql.SimpleStatement;
import com.fasterxml.jackson.core.type.TypeReference;
import com.fasterxml.jackson.databind.JavaType;
import com.fasterxml.jackson.databind.ObjectMapper;
import com.fasterxml.jackson.databind.ObjectReader;
import io.stargate.auth.model.AuthTokenResponse;
import io.stargate.it.BaseIntegrationTest;
import io.stargate.it.driver.CqlSessionExtension;
import io.stargate.it.driver.CqlSessionSpec;
import io.stargate.it.http.models.Credentials;
import io.stargate.it.storage.StargateConnectionInfo;
import io.stargate.web.models.ApiError;
import io.stargate.web.models.Keyspace;
import io.stargate.web.restapi.models.ColumnDefinition;
import io.stargate.web.restapi.models.GetResponseWrapper;
import io.stargate.web.restapi.models.IndexAdd;
import io.stargate.web.restapi.models.IndexKind;
import io.stargate.web.restapi.models.PrimaryKey;
import io.stargate.web.restapi.models.RESTResponseWrapper;
import io.stargate.web.restapi.models.SuccessResponse;
import io.stargate.web.restapi.models.TableAdd;
import io.stargate.web.restapi.models.TableOptions;
import io.stargate.web.restapi.models.TableResponse;
import java.io.IOException;
import java.lang.reflect.Method;
import java.util.ArrayList;
import java.util.Arrays;
import java.util.Collection;
import java.util.Collections;
import java.util.HashMap;
import java.util.HashSet;
import java.util.LinkedHashSet;
import java.util.List;
import java.util.Map;
import java.util.Optional;
import java.util.Set;
import java.util.UUID;
import java.util.stream.Collectors;
import net.jcip.annotations.NotThreadSafe;
import org.apache.http.HttpStatus;
import org.junit.jupiter.api.BeforeEach;
import org.junit.jupiter.api.Test;
import org.junit.jupiter.api.TestInfo;
import org.junit.jupiter.api.extension.ExtendWith;

@NotThreadSafe
@ExtendWith(CqlSessionExtension.class)
@CqlSessionSpec()
@ExtendWith(RestApiExtension.class)
@RestApiSpec()
public class RestApiv2Test extends BaseIntegrationTest {

  private String keyspaceName;
  private String tableName;
  private static String authToken;
  private String restUrlBase;

  // TODO: can remove after new REST service implements schema and insert operations
  private String legacyRestUrlBase;

  // NOTE! Does not automatically disable exception on unknown properties to have
  // stricter matching of expected return types: if needed, can override on
  // per-ObjectReader basis
  private static final ObjectMapper objectMapper = new ObjectMapper();

  private static final ObjectReader LIST_OF_MAPS_GETRESPONSE_READER =
      objectMapper.readerFor(ListOfMapsGetResponseWrapper.class);

  private static final ObjectReader MAP_GETRESPONSE_READER =
      objectMapper.readerFor(MapGetResponseWrapper.class);

  static class ListOfMapsGetResponseWrapper extends GetResponseWrapper<List<Map<String, Object>>> {
    public ListOfMapsGetResponseWrapper() {
      super(-1, null, null);
    }
  }

  static class MapGetResponseWrapper extends GetResponseWrapper<Map<String, Object>> {
    public MapGetResponseWrapper() {
      super(-1, null, null);
    }
  }

  // TablesResource specifies only as "Map" but it looks to me like:
  static class NameResponse {
    public String name;
  }

  @BeforeEach
  public void setup(
      TestInfo testInfo, StargateConnectionInfo cluster, RestApiConnectionInfo restApi)
      throws IOException {
    restUrlBase = "http://" + restApi.host() + ":" + restApi.port();
    legacyRestUrlBase = "http://" + cluster.seedAddress() + ":8082";
    String authUrlBase =
        "http://" + cluster.seedAddress() + ":8081"; // TODO: make auth port configurable

    String body =
        RestUtils.post(
            "",
            String.format("%s/v1/auth/token/generate", authUrlBase),
            objectMapper.writeValueAsString(new Credentials("cassandra", "cassandra")),
            HttpStatus.SC_CREATED);

    AuthTokenResponse authTokenResponse = objectMapper.readValue(body, AuthTokenResponse.class);
    authToken = authTokenResponse.getAuthToken();
    assertThat(authToken).isNotNull();

    Optional<String> name = testInfo.getTestMethod().map(Method::getName);
    assertThat(name).isPresent();
    String testName = name.get();

    // TODO: temporarily enforcing lower case names,
    // should remove to ensure support for mixed case identifiers
    keyspaceName = "ks_" + testName.toLowerCase() + "_" + System.currentTimeMillis();
    tableName = "tbl_" + testName.toLowerCase() + "_" + System.currentTimeMillis();
  }

  @Test
  public void getKeyspaces() throws IOException {
    String body =
        RestUtils.get(
            authToken, String.format("%s/v2/schemas/keyspaces", restUrlBase), HttpStatus.SC_OK);

    List<Keyspace> keyspaces =
        readWrappedRESTResponse(body, new TypeReference<List<Keyspace>>() {});
    assertThat(keyspaces)
        .anySatisfy(
            value ->
                assertThat(value)
                    .usingRecursiveComparison()
                    .isEqualTo(new Keyspace("system", null)));
  }

  @Test
  public void getKeyspacesMissingToken() throws IOException {
    RestUtils.get(
        "", String.format("%s/v2/schemas/keyspaces", restUrlBase), HttpStatus.SC_UNAUTHORIZED);
  }

  @Test
  public void getKeyspacesBadToken() throws IOException {
    RestUtils.get(
        "foo", String.format("%s/v2/schemas/keyspaces", restUrlBase), HttpStatus.SC_UNAUTHORIZED);
  }

  @Test
  public void getKeyspacesRaw() throws IOException {
    String body =
        RestUtils.get(
            authToken,
            String.format("%s/v2/schemas/keyspaces?raw=true", restUrlBase),
            HttpStatus.SC_OK);

    List<Keyspace> keyspaces = objectMapper.readValue(body, new TypeReference<List<Keyspace>>() {});
    assertThat(keyspaces)
        .anySatisfy(
            value ->
                assertThat(value)
                    .usingRecursiveComparison()
                    .isEqualTo(new Keyspace("system_schema", null)));
  }

  @Test
  public void getKeyspace() throws IOException {
    String body =
        RestUtils.get(
            authToken,
            String.format("%s/v2/schemas/keyspaces/system", restUrlBase),
            HttpStatus.SC_OK);
    Keyspace keyspace = readWrappedRESTResponse(body, Keyspace.class);
    assertThat(keyspace).usingRecursiveComparison().isEqualTo(new Keyspace("system", null));
  }

  @Test
  public void getKeyspaceRaw() throws IOException {
    String body =
        RestUtils.get(
            authToken,
            String.format("%s/v2/schemas/keyspaces/system?raw=true", restUrlBase),
            HttpStatus.SC_OK);

    Keyspace keyspace = objectMapper.readValue(body, Keyspace.class);

    assertThat(keyspace).usingRecursiveComparison().isEqualTo(new Keyspace("system", null));
  }

  @Test
  public void getKeyspaceNotFound() throws IOException {
    RestUtils.get(
        authToken,
        String.format("%s/v2/schemas/keyspaces/ks_not_found", restUrlBase),
        HttpStatus.SC_NOT_FOUND);
  }

  @Test
  public void createKeyspace() throws IOException {
    String keyspaceName = "ks_createkeyspace_" + System.currentTimeMillis();

    // Use the new Stargate V2 endpoint here
    createKeyspace(keyspaceName, restUrlBase);

    String body =
        RestUtils.get(
            authToken,
            String.format("%s/v2/schemas/keyspaces/%s?raw=true", restUrlBase, keyspaceName),
            HttpStatus.SC_OK);

    Keyspace keyspace = objectMapper.readValue(body, Keyspace.class);

    assertThat(keyspace).usingRecursiveComparison().isEqualTo(new Keyspace(keyspaceName, null));
  }

  @Test
  public void createKeyspaceWithInvalidJson() throws IOException {
    RestUtils.post(
        authToken,
        String.format("%s/v2/schemas/keyspaces", restUrlBase),
        "{\"name\" \"badjsonkeyspace\", \"replicas\": 1}",
        HttpStatus.SC_BAD_REQUEST);
  }

  @Test
  public void deleteKeyspace() throws IOException {
    String keyspaceName = "ks_createkeyspace_" + System.currentTimeMillis();
    createKeyspace(keyspaceName);

    RestUtils.get(
        authToken,
        String.format("%s/v2/schemas/keyspaces/%s", restUrlBase, keyspaceName),
        HttpStatus.SC_OK);

    RestUtils.delete(
        authToken,
        String.format("%s/v2/schemas/keyspaces/%s", restUrlBase, keyspaceName),
        HttpStatus.SC_NO_CONTENT);

    RestUtils.get(
        authToken,
        String.format("%s/v2/schemas/keyspaces/%s", restUrlBase, keyspaceName),
        HttpStatus.SC_NOT_FOUND);
  }

  @Test
  public void getTables() throws IOException {
    String body =
        RestUtils.get(
            authToken,
            String.format("%s/v2/schemas/keyspaces/system/tables", restUrlBase),
            HttpStatus.SC_OK);

    List<TableResponse> tables =
        readWrappedRESTResponse(body, new TypeReference<List<TableResponse>>() {});

    assertThat(tables.size()).isGreaterThan(5);
    assertThat(tables)
        .anySatisfy(
            value ->
                assertThat(value)
                    .isEqualToComparingOnlyGivenFields(
                        new TableResponse("local", "system", null, null, null),
                        "name",
                        "keyspace"));
  }

  @Test
  public void getTablesRaw() throws IOException {
    String body =
        RestUtils.get(
            authToken,
            String.format("%s/v2/schemas/keyspaces/system/tables?raw=true", restUrlBase),
            HttpStatus.SC_OK);

    List<TableResponse> tables =
        objectMapper.readValue(body, new TypeReference<List<TableResponse>>() {});

    assertThat(tables.size()).isGreaterThan(5);
    assertThat(tables)
        .anySatisfy(
            value ->
                assertThat(value)
                    .usingRecursiveComparison()
                    .ignoringFields("columnDefinitions", "primaryKey", "tableOptions")
                    .isEqualTo(new TableResponse("local", "system", null, null, null)));
  }

  @Test
  public void getTable() throws IOException {
    String body =
        RestUtils.get(
            authToken,
            String.format("%s/v2/schemas/keyspaces/system/tables/local", restUrlBase),
            HttpStatus.SC_OK);

    TableResponse table = readWrappedRESTResponse(body, TableResponse.class);
    assertThat(table.getKeyspace()).isEqualTo("system");
    assertThat(table.getName()).isEqualTo("local");
<<<<<<< HEAD
    assertThat(table.getColumnDefinitions()).isNotNull();
    assertThat(table.getColumnDefinitions()).isNotEmpty();
=======
    assertThat(table.getColumnDefinitions()).isNotNull().isNotEmpty();
>>>>>>> 82e966c2
  }

  @Test
  public void getTableRaw() throws IOException {
    String body =
        RestUtils.get(
            authToken,
            String.format("%s/v2/schemas/keyspaces/system/tables/local?raw=true", restUrlBase),
            HttpStatus.SC_OK);

    TableResponse table = objectMapper.readValue(body, TableResponse.class);
    assertThat(table.getKeyspace()).isEqualTo("system");
    assertThat(table.getName()).isEqualTo("local");
<<<<<<< HEAD
    assertThat(table.getColumnDefinitions()).isNotNull();
    assertThat(table.getColumnDefinitions()).isNotEmpty();
=======
    assertThat(table.getColumnDefinitions()).isNotNull().isNotEmpty();
>>>>>>> 82e966c2
  }

  @Test
  public void getTableComplex() throws IOException {
    createKeyspace(keyspaceName);
    createComplexTable(keyspaceName, tableName);

    String body =
        RestUtils.get(
            authToken,
            String.format(
                "%s/v2/schemas/keyspaces/%s/tables/%s", restUrlBase, keyspaceName, tableName),
            HttpStatus.SC_OK);

    TableResponse table = readWrappedRESTResponse(body, TableResponse.class);
    assertThat(table.getKeyspace()).isEqualTo(keyspaceName);
    assertThat(table.getName()).isEqualTo(tableName);
<<<<<<< HEAD
    assertThat(table.getColumnDefinitions()).isNotNull();
    assertThat(table.getColumnDefinitions()).isNotEmpty();
    ColumnDefinition columnDefinition =
        table.getColumnDefinitions().stream()
            .filter(c -> c.getName().equals("col1"))
            .findFirst()
            .orElseThrow(() -> new AssertionError("Column not found"));
    assertThat(columnDefinition)
        .usingRecursiveComparison()
        .isEqualTo(new ColumnDefinition("col1", "frozen<map<date, varchar>>", false));

    // but also check we seem to have right number of columns as well
    assertThat(table.getColumnDefinitions()).hasSize(4);
=======
    assertThat(table.getColumnDefinitions())
        .hasSize(4)
        .anySatisfy(
            columnDefinition ->
                assertThat(columnDefinition)
                    .usingRecursiveComparison()
                    .isEqualTo(new ColumnDefinition("col1", "frozen<map<date, varchar>>", false)));
>>>>>>> 82e966c2
  }

  @Test
  public void getTableNotFound() throws IOException {
    RestUtils.get(
        authToken,
        String.format("%s/v2/schemas/keyspaces/system/tables/tbl_not_found", restUrlBase),
        HttpStatus.SC_NOT_FOUND);
  }

  @Test
  public void createTable() throws IOException {
    createKeyspace(keyspaceName);
    createTable(keyspaceName, tableName);

    String body =
        RestUtils.get(
            authToken,
            String.format(
                "%s/v2/schemas/keyspaces/%s/tables/%s?raw=true",
                restUrlBase, keyspaceName, tableName),
            HttpStatus.SC_OK);

    TableResponse table = objectMapper.readValue(body, TableResponse.class);
    assertThat(table.getKeyspace()).isEqualTo(keyspaceName);
    assertThat(table.getName()).isEqualTo(tableName);
    assertThat(table.getColumnDefinitions()).isNotNull();
  }

  @Test
  public void updateTable() throws IOException {
    createKeyspace(keyspaceName);
    createTable(keyspaceName, tableName);

    TableAdd tableUpdate = new TableAdd();
    tableUpdate.setName(tableName);

    TableOptions tableOptions = new TableOptions();
    tableOptions.setDefaultTimeToLive(5);
    tableUpdate.setTableOptions(tableOptions);

    RestUtils.put(
        authToken,
        String.format("%s/v2/schemas/keyspaces/%s/tables/%s", restUrlBase, keyspaceName, tableName),
        objectMapper.writeValueAsString(tableUpdate),
        HttpStatus.SC_OK);
  }

  @Test
  public void deleteTable() throws IOException {
    createKeyspace(keyspaceName);
    createTable(keyspaceName, tableName);

    RestUtils.delete(
        authToken,
        String.format("%s/v2/schemas/keyspaces/%s/tables/%s", restUrlBase, keyspaceName, tableName),
        HttpStatus.SC_NO_CONTENT);
  }

  @Test
  public void createIndex(CqlSession session) throws IOException {
    createKeyspace(keyspaceName);
    tableName = "tbl_createtable_" + System.currentTimeMillis();
    createTestTable(
        tableName,
        Arrays.asList("id text", "firstname text", "lastname text", "email list<text>"),
        Collections.singletonList("id"),
        null);

    IndexAdd indexAdd = new IndexAdd();
    indexAdd.setColumn("firstname");
    indexAdd.setName("test_idx");
    indexAdd.setIfNotExists(false);

    String body =
        RestUtils.post(
            authToken,
            String.format(
                "%s/v2/schemas/keyspaces/%s/tables/%s/indexes",
                restUrlBase, keyspaceName, tableName),
            objectMapper.writeValueAsString(indexAdd),
            HttpStatus.SC_CREATED);
    SuccessResponse successResponse =
        objectMapper.readValue(body, new TypeReference<SuccessResponse>() {});
    assertThat(successResponse.getSuccess()).isTrue();

    List<Row> rows = session.execute("SELECT * FROM system_schema.indexes;").all();
    assertThat(rows.stream().anyMatch(i -> "test_idx".equals(i.getString("index_name")))).isTrue();

    // don't create and index if it already exists and don't throw error
    indexAdd.setIfNotExists(true);
    body =
        RestUtils.post(
            authToken,
            String.format(
                "%s/v2/schemas/keyspaces/%s/tables/%s/indexes",
                restUrlBase, keyspaceName, tableName),
            objectMapper.writeValueAsString(indexAdd),
            HttpStatus.SC_CREATED);
    successResponse = objectMapper.readValue(body, new TypeReference<SuccessResponse>() {});
    assertThat(successResponse.getSuccess()).isTrue();

    // throw error if index already exists
    indexAdd.setIfNotExists(false);
    body =
        RestUtils.post(
            authToken,
            String.format(
                "%s/v2/schemas/keyspaces/%s/tables/%s/indexes",
                restUrlBase, keyspaceName, tableName),
            objectMapper.writeValueAsString(indexAdd),
            HttpStatus.SC_BAD_REQUEST);

    ApiError response = objectMapper.readValue(body, ApiError.class);
    assertThat(response.getCode()).isEqualTo(HttpStatus.SC_BAD_REQUEST);
    assertThat(response.getDescription())
        .isEqualTo("Bad request: An index named test_idx already exists");

    // successufully index a collection
    indexAdd.setColumn("email");
    indexAdd.setName(null);
    indexAdd.setKind(IndexKind.VALUES);
    body =
        RestUtils.post(
            authToken,
            String.format(
                "%s/v2/schemas/keyspaces/%s/tables/%s/indexes",
                restUrlBase, keyspaceName, tableName),
            objectMapper.writeValueAsString(indexAdd),
            HttpStatus.SC_CREATED);
    successResponse = objectMapper.readValue(body, new TypeReference<SuccessResponse>() {});
    assertThat(successResponse.getSuccess()).isTrue();
  }

  @Test
  public void createCustomIndex(CqlSession session) throws IOException {
    // TODO remove this when we figure out how to enable SAI indexes in Cassandra 4
    assumeThat(isCassandra4())
        .as(
            "Disabled because it is currently not possible to enable SAI indexes "
                + "on a Cassandra 4 backend")
        .isFalse();

    createKeyspace(keyspaceName);
    tableName = "tbl_createtable_" + System.currentTimeMillis();
    createTestTable(
        tableName,
        Arrays.asList("id text", "firstname text", "lastname text", "email list<text>"),
        Collections.singletonList("id"),
        null);

    IndexAdd indexAdd = new IndexAdd();
    String indexType = "org.apache.cassandra.index.sasi.SASIIndex";
    indexAdd.setColumn("lastname");
    indexAdd.setName("test_custom_idx");
    indexAdd.setType(indexType);
    indexAdd.setIfNotExists(false);
    indexAdd.setKind(null);

    Map<String, String> options = new HashMap<>();
    options.put("mode", "CONTAINS");
    indexAdd.setOptions(options);

    String body =
        RestUtils.post(
            authToken,
            String.format(
                "%s/v2/schemas/keyspaces/%s/tables/%s/indexes",
                restUrlBase, keyspaceName, tableName),
            objectMapper.writeValueAsString(indexAdd),
            HttpStatus.SC_CREATED);
    SuccessResponse successResponse =
        objectMapper.readValue(body, new TypeReference<SuccessResponse>() {});
    assertThat(successResponse.getSuccess()).isTrue();

    Collection<Row> rows = session.execute("SELECT * FROM system_schema.indexes;").all();
    Optional<Row> row =
        rows.stream().filter(i -> "test_custom_idx".equals(i.getString("index_name"))).findFirst();
    Map<String, String> optionsReturned = row.get().getMap("options", String.class, String.class);

    assertThat(optionsReturned.get("class_name")).isEqualTo(indexType);
    assertThat(optionsReturned.get("target")).isEqualTo("\"lastname\"");
    assertThat(optionsReturned.get("mode")).isEqualTo("CONTAINS");
  }

  @Test
  public void createInvalidIndex() throws IOException {
    createKeyspace(keyspaceName);
    String tableName = "tbl_createtable_" + System.currentTimeMillis();
    createTestTable(
        tableName,
        Arrays.asList("id text", "firstname text", "email list<text>"),
        Collections.singletonList("id"),
        null);

    // invalid table
    IndexAdd indexAdd = new IndexAdd();
    indexAdd.setColumn("firstname");
    String body =
        RestUtils.post(
            authToken,
            String.format(
                "%s/v2/schemas/keyspaces/%s/tables/invalid_table/indexes",
                restUrlBase, keyspaceName),
            objectMapper.writeValueAsString(indexAdd),
            HttpStatus.SC_NOT_FOUND);
    ApiError response = objectMapper.readValue(body, ApiError.class);
    assertThat(response.getCode()).isEqualTo(HttpStatus.SC_NOT_FOUND);
    assertThat(response.getDescription()).isEqualTo("Table 'invalid_table' not found in keyspace.");

    // invalid column
    indexAdd.setColumn("invalid_column");
    body =
        RestUtils.post(
            authToken,
            String.format(
                "%s/v2/schemas/keyspaces/%s/tables/%s/indexes",
                restUrlBase, keyspaceName, tableName),
            objectMapper.writeValueAsString(indexAdd),
            HttpStatus.SC_NOT_FOUND);

    response = objectMapper.readValue(body, ApiError.class);
    assertThat(response.getCode()).isEqualTo(HttpStatus.SC_NOT_FOUND);
    assertThat(response.getDescription()).isEqualTo("Column 'invalid_column' not found in table.");

    // invalid index kind
    indexAdd.setColumn("firstname");
    indexAdd.setKind(IndexKind.ENTRIES);
    body =
        RestUtils.post(
            authToken,
            String.format(
                "%s/v2/schemas/keyspaces/%s/tables/%s/indexes",
                restUrlBase, keyspaceName, tableName),
            objectMapper.writeValueAsString(indexAdd),
            HttpStatus.SC_BAD_REQUEST);

    response = objectMapper.readValue(body, ApiError.class);
    assertThat(response.getCode()).isEqualTo(HttpStatus.SC_BAD_REQUEST);
    assertThat(response.getDescription())
        .isEqualTo("Bad request: Indexing entries can only be used with a map");
  }

  @Test
  public void listAllIndexes(CqlSession session) throws IOException {
    createKeyspace(keyspaceName);
    tableName = "tbl_createtable_" + System.currentTimeMillis();
    createTestTable(
        tableName,
        Arrays.asList("id text", "firstname text", "email list<text>"),
        Collections.singletonList("id"),
        null);

    String body =
        RestUtils.get(
            authToken,
            String.format(
                "%s/v2/schemas/keyspaces/%s/tables/%s/indexes",
                restUrlBase, keyspaceName, tableName),
            HttpStatus.SC_OK);
    assertThat(body).isEqualTo("[]");

    IndexAdd indexAdd = new IndexAdd();
    indexAdd.setColumn("firstname");
    indexAdd.setName("test_idx");
    indexAdd.setIfNotExists(false);

    RestUtils.post(
        authToken,
        String.format(
            "%s/v2/schemas/keyspaces/%s/tables/%s/indexes", restUrlBase, keyspaceName, tableName),
        objectMapper.writeValueAsString(indexAdd),
        HttpStatus.SC_CREATED);

    body =
        RestUtils.get(
            authToken,
            String.format(
                "%s/v2/schemas/keyspaces/%s/tables/%s/indexes",
                restUrlBase, keyspaceName, tableName),
            HttpStatus.SC_OK);

    List<Map<String, Object>> data =
        objectMapper.readValue(body, new TypeReference<List<Map<String, Object>>>() {});

    assertThat(data.stream().anyMatch(m -> "test_idx".equals(m.get("index_name")))).isTrue();
  }

  @Test
  public void dropIndex(CqlSession session) throws IOException {
    createKeyspace(keyspaceName);
    tableName = "tbl_createtable_" + System.currentTimeMillis();
    createTestTable(
        tableName,
        Arrays.asList("id text", "firstname text", "email list<text>"),
        Collections.singletonList("id"),
        null);

    IndexAdd indexAdd = new IndexAdd();
    indexAdd.setColumn("firstname");
    indexAdd.setName("test_idx");
    indexAdd.setIfNotExists(false);

    RestUtils.post(
        authToken,
        String.format(
            "%s/v2/schemas/keyspaces/%s/tables/%s/indexes", restUrlBase, keyspaceName, tableName),
        objectMapper.writeValueAsString(indexAdd),
        HttpStatus.SC_CREATED);

    SimpleStatement selectIndexes =
        SimpleStatement.newInstance(
            "SELECT * FROM system_schema.indexes WHERE keyspace_name = ? AND table_name = ?",
            keyspaceName,
            tableName);
    List<Row> rows = session.execute(selectIndexes).all();
    assertThat(rows.size()).isEqualTo(1);

    String indexName = "test_idx";
    RestUtils.delete(
        authToken,
        String.format(
            "%s/v2/schemas/keyspaces/%s/tables/%s/indexes/%s",
            restUrlBase, keyspaceName, tableName, indexName),
        HttpStatus.SC_NO_CONTENT);

    rows = session.execute(selectIndexes).all();
    assertThat(rows.size()).isEqualTo(0);

    indexName = "invalid_idx";
    String body =
        RestUtils.delete(
            authToken,
            String.format(
                "%s/v2/schemas/keyspaces/%s/tables/%s/indexes/%s",
                restUrlBase, keyspaceName, tableName, indexName),
            HttpStatus.SC_NOT_FOUND);

    ApiError response = objectMapper.readValue(body, ApiError.class);
    assertThat(response.getCode()).isEqualTo(HttpStatus.SC_NOT_FOUND);
    assertThat(response.getDescription()).isEqualTo("Index 'invalid_idx' not found.");

    // ifExists=true
    indexName = "invalid_idx";
    RestUtils.delete(
        authToken,
        String.format(
            "%s/v2/schemas/keyspaces/%s/tables/%s/indexes/%s?ifExists=true",
            restUrlBase, keyspaceName, tableName, indexName),
        HttpStatus.SC_NO_CONTENT);
  }

  @Test
  public void createTableWithNullOptions() throws IOException {
    createKeyspace(keyspaceName);

    TableAdd tableAdd = new TableAdd();
    tableAdd.setName("t1");

    List<ColumnDefinition> columnDefinitions = new ArrayList<>();

    columnDefinitions.add(new ColumnDefinition("id", "uuid"));
    columnDefinitions.add(new ColumnDefinition("lastname", "text"));
    columnDefinitions.add(new ColumnDefinition("firstname", "text"));

    tableAdd.setColumnDefinitions(columnDefinitions);

    PrimaryKey primaryKey = new PrimaryKey();
    primaryKey.setPartitionKey(Collections.singletonList("id"));
    tableAdd.setPrimaryKey(primaryKey);
    tableAdd.setTableOptions(null);

    String body =
        RestUtils.post(
            authToken,
            String.format("%s/v2/schemas/keyspaces/%s/tables", restUrlBase, keyspaceName),
            objectMapper.writeValueAsString(tableAdd),
            HttpStatus.SC_CREATED);

    NameResponse response = objectMapper.readValue(body, NameResponse.class);
    assertThat(response.name).isEqualTo(tableAdd.getName());
  }

  @Test
  public void createTableMissingClustering() throws IOException {
    createKeyspace(keyspaceName);
    TableAdd tableAdd = new TableAdd();
    tableAdd.setName(tableName);

    List<ColumnDefinition> columnDefinitions = new ArrayList<>();

    columnDefinitions.add(new ColumnDefinition("pk1", "int"));
    columnDefinitions.add(new ColumnDefinition("ck1", "int"));

    tableAdd.setColumnDefinitions(columnDefinitions);

    PrimaryKey primaryKey = new PrimaryKey();
    primaryKey.setPartitionKey(Collections.singletonList("pk1"));
    primaryKey.setClusteringKey(Collections.singletonList("ck1"));
    tableAdd.setPrimaryKey(primaryKey);

    tableAdd.setTableOptions(new TableOptions(0, null));

    String body =
        RestUtils.post(
            authToken,
            String.format("%s/v2/schemas/keyspaces/%s/tables", restUrlBase, keyspaceName),
            objectMapper.writeValueAsString(tableAdd),
            HttpStatus.SC_CREATED);

    NameResponse response = objectMapper.readValue(body, NameResponse.class);
    assertThat(response.name).isEqualTo(tableAdd.getName());

    body =
        RestUtils.get(
            authToken,
            String.format(
                "%s/v2/schemas/keyspaces/%s/tables/%s?raw=true",
                restUrlBase, keyspaceName, tableName),
            HttpStatus.SC_OK);

    TableResponse table = objectMapper.readValue(body, TableResponse.class);
    assertThat(table.getTableOptions().getClusteringExpression().get(0).getOrder())
        .isEqualTo("ASC");
  }

  @Test
  public void getRowsWithQuery() throws IOException {
    createKeyspace(keyspaceName);
    createTable(keyspaceName, tableName);

    String rowIdentifier = UUID.randomUUID().toString();
    Map<String, String> row = new HashMap<>();
    row.put("id", rowIdentifier);
    row.put("firstname", "John");

    RestUtils.post(
        authToken,
        String.format("%s/v2/keyspaces/%s/%s", restUrlBase, keyspaceName, tableName),
        objectMapper.writeValueAsString(row),
        HttpStatus.SC_CREATED);

    String whereClause = String.format("{\"id\":{\"$eq\":\"%s\"}}", rowIdentifier);
    String body =
        RestUtils.get(
            authToken,
            String.format(
                "%s/v2/keyspaces/%s/%s?where=%s",
                restUrlBase, keyspaceName, tableName, whereClause),
            HttpStatus.SC_OK);

    @SuppressWarnings("rawtypes")
    ListOfMapsGetResponseWrapper getResponseWrapper =
        objectMapper.readValue(body, ListOfMapsGetResponseWrapper.class);
    List<Map<String, Object>> data = getResponseWrapper.getData();
    assertThat(data.get(0).get("id")).isEqualTo(rowIdentifier);
    assertThat(data.get(0).get("firstname")).isEqualTo("John");
  }

  @Test
  public void getRowsWithQueryAndPaging() throws IOException {
    String rowIdentifier = setupClusteringTestCase();

    String whereClause = String.format("{\"id\":{\"$eq\":\"%s\"}}", rowIdentifier);
    String body =
        RestUtils.get(
            authToken,
            String.format(
                "%s/v2/keyspaces/%s/%s?where=%s&page-size=1",
                restUrlBase, keyspaceName, tableName, whereClause),
            HttpStatus.SC_OK);

    ListOfMapsGetResponseWrapper getResponseWrapper =
        LIST_OF_MAPS_GETRESPONSE_READER.readValue(body);
    List<Map<String, Object>> data = getResponseWrapper.getData();
    assertThat(getResponseWrapper.getCount()).isEqualTo(1);
    assertThat(getResponseWrapper.getPageState()).isNotEmpty();
    assertThat(data.get(0).get("id")).isEqualTo(1);
    assertThat(data.get(0).get("firstname")).isEqualTo("John");
    assertThat(data.get(0).get("expense_id")).isEqualTo(1);
  }

  @Test
  public void getRowsWithQueryAndRaw() throws IOException {
    createKeyspace(keyspaceName);
    createTable(keyspaceName, tableName);

    String rowIdentifier = UUID.randomUUID().toString();
    Map<String, String> row = new HashMap<>();
    row.put("id", rowIdentifier);
    row.put("firstname", "John");

    RestUtils.post(
        authToken,
        String.format("%s/v2/keyspaces/%s/%s", restUrlBase, keyspaceName, tableName),
        objectMapper.writeValueAsString(row),
        HttpStatus.SC_CREATED);

    String whereClause = String.format("{\"id\":{\"$eq\":\"%s\"}}", rowIdentifier);
    String body =
        RestUtils.get(
            authToken,
            String.format(
                "%s/v2/keyspaces/%s/%s?where=%s&raw=true",
                restUrlBase, keyspaceName, tableName, whereClause),
            HttpStatus.SC_OK);

    List<Map<String, Object>> data =
        objectMapper.readValue(body, new TypeReference<List<Map<String, Object>>>() {});
    assertThat(data.get(0).get("id")).isEqualTo(rowIdentifier);
    assertThat(data.get(0).get("firstname")).isEqualTo("John");
  }

  @Test
  public void getRowsWithQueryAndSort() throws IOException {
    String rowIdentifier = setupClusteringTestCase();

    String whereClause = String.format("{\"id\":{\"$eq\":\"%s\"}}", rowIdentifier);
    String body =
        RestUtils.get(
            authToken,
            String.format(
                "%s/v2/keyspaces/%s/%s?where=%s&sort={\"expense_id\":\"desc\"}",
                restUrlBase, keyspaceName, tableName, whereClause),
            HttpStatus.SC_OK);

    ListOfMapsGetResponseWrapper getResponseWrapper =
        LIST_OF_MAPS_GETRESPONSE_READER.readValue(body);
    List<Map<String, Object>> data = getResponseWrapper.getData();
    assertThat(getResponseWrapper.getCount()).isEqualTo(2);
    assertThat(data.get(0).get("id")).isEqualTo(1);
    assertThat(data.get(0).get("firstname")).isEqualTo("John");
    assertThat(data.get(0).get("expense_id")).isEqualTo(2);
  }

  @Test
  public void getRowsWithQueryRawAndSort() throws IOException {
    String rowIdentifier = setupClusteringTestCase();

    String whereClause = String.format("{\"id\":{\"$eq\":\"%s\"}}", rowIdentifier);
    String body =
        RestUtils.get(
            authToken,
            String.format(
                "%s/v2/keyspaces/%s/%s?where=%s&sort={\"expense_id\":\"desc\"}&raw=true",
                restUrlBase, keyspaceName, tableName, whereClause),
            HttpStatus.SC_OK);

    List<Map<String, Object>> data =
        objectMapper.readValue(body, new TypeReference<List<Map<String, Object>>>() {});
    assertThat(data.size()).isEqualTo(2);
    assertThat(data.get(0).get("id")).isEqualTo(1);
    assertThat(data.get(0).get("firstname")).isEqualTo("John");
    assertThat(data.get(0).get("expense_id")).isEqualTo(2);
  }

  @Test
  public void getRowsWithQueryAndInvalidSort() throws IOException {
    String rowIdentifier = setupClusteringTestCase();

    String whereClause = String.format("{\"id\":{\"$eq\":\"%s\"}}", rowIdentifier);
    RestUtils.get(
        authToken,
        String.format(
            "%s/v2/keyspaces/%s/%s?where=%s&sort={\"expense_id\"\":\"desc\"}",
            restUrlBase, keyspaceName, tableName, whereClause),
        HttpStatus.SC_BAD_REQUEST);
  }

  @Test
  public void getRowsWithNotFound() throws IOException {
    createKeyspace(keyspaceName);
    createTable(keyspaceName, tableName);

    String rowIdentifier = UUID.randomUUID().toString();
    Map<String, String> row = new HashMap<>();
    row.put("id", rowIdentifier);
    row.put("firstname", "John");

    RestUtils.post(
        authToken,
        String.format("%s/v2/keyspaces/%s/%s", restUrlBase, keyspaceName, tableName),
        objectMapper.writeValueAsString(row),
        HttpStatus.SC_CREATED);

    String whereClause = "{\"id\":{\"$eq\":\"f0014be3-b69f-4884-b9a6-49765fb40df3\"}}";
    String body =
        RestUtils.get(
            authToken,
            String.format(
                "%s/v2/keyspaces/%s/%s?where=%s&fields=id,firstname",
                restUrlBase, keyspaceName, tableName, whereClause),
            HttpStatus.SC_OK);

    ListOfMapsGetResponseWrapper getResponseWrapper =
        LIST_OF_MAPS_GETRESPONSE_READER.readValue(body);
    List<Map<String, Object>> data = getResponseWrapper.getData();
    assertThat(getResponseWrapper.getCount()).isEqualTo(0);
    assertThat(data).isEmpty();
  }

  @Test
  public void getRowsWithInQuery() throws IOException {
    createKeyspace(keyspaceName);
    createTestTable(
        tableName,
        Arrays.asList("id text", "firstname text"),
        Collections.singletonList("id"),
        Collections.singletonList("firstname"));

    insertTestTableRows(
        Arrays.asList(
            Arrays.asList("id 1", "firstname John"),
            Arrays.asList("id 1", "firstname Sarah"),
            Arrays.asList("id 2", "firstname Jane")));

    String whereClause = "{\"id\":{\"$eq\":\"1\"},\"firstname\":{\"$in\":[\"Sarah\"]}}";
    String body =
        RestUtils.get(
            authToken,
            String.format(
                "%s/v2/keyspaces/%s/%s?where=%s&raw=true",
                restUrlBase, keyspaceName, tableName, whereClause),
            HttpStatus.SC_OK);

    List<Map<String, Object>> data =
        objectMapper.readValue(body, new TypeReference<List<Map<String, Object>>>() {});
    assertThat(data.size()).isEqualTo(1);
    assertThat(data.get(0).get("id")).isEqualTo("1");
    assertThat(data.get(0).get("firstname")).isEqualTo("Sarah");
  }

  @Test
  public void getRowsWithTimestampQuery() throws IOException {
    createKeyspace(keyspaceName);
    createTestTable(
        tableName,
        Arrays.asList("id text", "firstname text", "created timestamp"),
        Collections.singletonList("id"),
        Collections.singletonList("created"));

    String timestamp = "2021-04-23T18:42:22.139Z";
    insertTestTableRows(
        Arrays.asList(
            Arrays.asList("id 1", "firstname John", "created " + timestamp),
            Arrays.asList("id 1", "firstname Sarah", "created 2021-04-20T18:42:22.139Z"),
            Arrays.asList("id 2", "firstname Jane", "created 2021-04-22T18:42:22.139Z")));

    String whereClause =
        String.format("{\"id\":{\"$eq\":\"1\"},\"created\":{\"$in\":[\"%s\"]}}", timestamp);
    String body =
        RestUtils.get(
            authToken,
            String.format(
                "%s/v2/keyspaces/%s/%s?where=%s&raw=true",
                restUrlBase, keyspaceName, tableName, whereClause),
            HttpStatus.SC_OK);

    List<Map<String, Object>> data =
        objectMapper.readValue(body, new TypeReference<List<Map<String, Object>>>() {});
    assertThat(data.size()).isEqualTo(1);
    assertThat(data.get(0).get("id")).isEqualTo("1");
    assertThat(data.get(0).get("firstname")).isEqualTo("John");
  }

  @Test
  public void getAllRowsWithPaging() throws IOException {
    createKeyspace(keyspaceName);
    createTestTable(
        tableName,
        Arrays.asList("id text", "firstname text"),
        Collections.singletonList("id"),
        null);

    List<Map<String, String>> expRows =
        insertTestTableRows(
            Arrays.asList(
                Arrays.asList("id 1", "firstname Jonh"),
                Arrays.asList("id 2", "firstname Jane"),
                Arrays.asList("id 3", "firstname Scott"),
                Arrays.asList("id 4", "firstname April")));
    final List<Map<String, Object>> allRows = new ArrayList<>();

    // get first page
    String body =
        RestUtils.get(
            authToken,
            String.format(
                "%s/v2/keyspaces/%s/%s/rows?page-size=2", restUrlBase, keyspaceName, tableName),
            HttpStatus.SC_OK);

    ListOfMapsGetResponseWrapper getResponseWrapper =
        LIST_OF_MAPS_GETRESPONSE_READER.readValue(body);
    assertThat(getResponseWrapper.getCount()).isEqualTo(2);
    assertThat(getResponseWrapper.getPageState()).isNotEmpty();
    allRows.addAll(getResponseWrapper.getData());

    // get second page
    String pageState = getResponseWrapper.getPageState();
    body =
        RestUtils.get(
            authToken,
            String.format(
                "%s/v2/keyspaces/%s/%s/rows?page-size=2&page-state=%s",
                restUrlBase, keyspaceName, tableName, pageState),
            HttpStatus.SC_OK);

    getResponseWrapper = LIST_OF_MAPS_GETRESPONSE_READER.readValue(body);
    assertThat(getResponseWrapper.getCount()).isEqualTo(2);
    allRows.addAll(getResponseWrapper.getData());

    // ensure no more pages: we do still get PagingState, but no more rows
    pageState = getResponseWrapper.getPageState();
    assertThat(pageState).isNotEmpty();
    body =
        RestUtils.get(
            authToken,
            String.format(
                "%s/v2/keyspaces/%s/%s/rows?page-size=2&page-state=%s",
                restUrlBase, keyspaceName, tableName, pageState),
            HttpStatus.SC_OK);
    getResponseWrapper = LIST_OF_MAPS_GETRESPONSE_READER.readValue(body);
    assertThat(getResponseWrapper.getCount()).isEqualTo(0);
    assertThat(getResponseWrapper.getPageState()).isNull();

    // Since order in which we get these is arbitrary (wrt partition key), need
    // to go from List to Set
    assertThat(new LinkedHashSet(allRows)).isEqualTo(new LinkedHashSet(expRows));
  }

  @Test
  public void getAllRowsNoPaging() throws IOException {
    createKeyspace(keyspaceName);
    createTestTable(
        tableName,
        Arrays.asList("id text", "firstname text"),
        Collections.singletonList("id"),
        null);

    List<Map<String, String>> expRows =
        insertTestTableRows(
            Arrays.asList(
                Arrays.asList("id 1", "firstname Jonh"),
                Arrays.asList("id 2", "firstname Jane"),
                Arrays.asList("id 3", "firstname Scott"),
                Arrays.asList("id 4", "firstname April")));

    String body =
        RestUtils.get(
            authToken,
            String.format(
                "%s/v2/keyspaces/%s/%s/rows?fields=id, firstname",
                restUrlBase, keyspaceName, tableName),
            HttpStatus.SC_OK);

    @SuppressWarnings("rawtypes")
    ListOfMapsGetResponseWrapper getResponseWrapper =
        LIST_OF_MAPS_GETRESPONSE_READER.readValue(body);
    assertThat(getResponseWrapper.getCount()).isEqualTo(4);

    // Alas, due to "id" as partition key, ordering is arbitrary; so need to
    // convert from List to something like Set
    List<Map<String, Object>> rows = getResponseWrapper.getData();

    assertNotNull(rows);
    assertThat(rows.size()).isEqualTo(4);
    assertThat(new LinkedHashSet<>(rows)).isEqualTo(new LinkedHashSet<>(expRows));
  }

  @Test
  public void getInvalidWhereClause() throws IOException {
    createKeyspace(keyspaceName);
    createTable(keyspaceName, tableName);

    String rowIdentifier = UUID.randomUUID().toString();
    Map<String, String> row = new HashMap<>();
    row.put("id", rowIdentifier);

    RestUtils.post(
        authToken,
        String.format("%s/v2/keyspaces/%s/%s", restUrlBase, keyspaceName, tableName),
        objectMapper.writeValueAsString(row),
        HttpStatus.SC_CREATED);

    String whereClause = "{\"invalid_field\":{\"$eq\":\"test\"}}";
    String body =
        RestUtils.get(
            authToken,
            String.format(
                "%s/v2/keyspaces/%s/%s?where=%s",
                restUrlBase, keyspaceName, tableName, whereClause),
            HttpStatus.SC_BAD_REQUEST);

    ApiError response = objectMapper.readValue(body, ApiError.class);

    assertThat(response.getCode()).isEqualTo(HttpStatus.SC_BAD_REQUEST);
    assertThat(response.getDescription())
        .isEqualTo("Bad request: Unknown field name 'invalid_field'.");
  }

  @Test
  public void getRows() throws IOException {
    createKeyspace(keyspaceName);
    createTable(keyspaceName, tableName);

    // To try to ensure we actually find the right entry, create one other entry first
    Map<String, String> row = new HashMap<>();
    row.put("id", UUID.randomUUID().toString());
    row.put("firstname", "Michael");

    RestUtils.post(
        authToken,
        String.format("%s/v2/keyspaces/%s/%s", restUrlBase, keyspaceName, tableName),
        objectMapper.writeValueAsString(row),
        HttpStatus.SC_CREATED);

    // and then the row we are actually looking for:
    String rowIdentifier = UUID.randomUUID().toString();
    row = new HashMap<>();
    row.put("id", rowIdentifier);
    row.put("firstname", "John");

    RestUtils.post(
        authToken,
        String.format("%s/v2/keyspaces/%s/%s", restUrlBase, keyspaceName, tableName),
        objectMapper.writeValueAsString(row),
        HttpStatus.SC_CREATED);

    String body =
        RestUtils.get(
            authToken,
            String.format(
                "%s/v2/keyspaces/%s/%s/%s", restUrlBase, keyspaceName, tableName, rowIdentifier),
            HttpStatus.SC_OK);

    ListOfMapsGetResponseWrapper getResponseWrapper =
        LIST_OF_MAPS_GETRESPONSE_READER.readValue(body);

    List<Map<String, Object>> data = getResponseWrapper.getData();
    // Verify we fetch one and only one entry
    assertThat(getResponseWrapper.getCount()).isEqualTo(1);
    assertThat(data.size()).isEqualTo(1);
    // and that its contents match
    assertThat(data.get(0).get("id")).isEqualTo(rowIdentifier);
    assertThat(data.get(0).get("firstname")).isEqualTo("John");
  }

  @Test
  public void getRowsSort() throws IOException {
    String rowIdentifier = setupClusteringTestCase();

    String body =
        RestUtils.get(
            authToken,
            String.format(
                "%s/v2/keyspaces/%s/%s/%s?sort={\"expense_id\":\"desc\"}",
                restUrlBase, keyspaceName, tableName, rowIdentifier),
            HttpStatus.SC_OK);

    ListOfMapsGetResponseWrapper getResponseWrapper =
        LIST_OF_MAPS_GETRESPONSE_READER.readValue(body);
    List<Map<String, Object>> data = getResponseWrapper.getData();
    assertThat(getResponseWrapper.getCount()).isEqualTo(2);
    assertThat(data.get(0).get("id")).isEqualTo(1);
    assertThat(data.get(0).get("firstname")).isEqualTo("John");
    assertThat(data.get(0).get("expense_id")).isEqualTo(2);
  }

  @Test
  public void getRowsPaging() throws IOException {
    String rowIdentifier = setupClusteringTestCase();

    String body =
        RestUtils.get(
            authToken,
            String.format(
                "%s/v2/keyspaces/%s/%s/%s?page-size=1",
                restUrlBase, keyspaceName, tableName, rowIdentifier),
            HttpStatus.SC_OK);

    ListOfMapsGetResponseWrapper getResponseWrapper =
        LIST_OF_MAPS_GETRESPONSE_READER.readValue(body);
    List<Map<String, Object>> data = getResponseWrapper.getData();
    assertThat(getResponseWrapper.getCount()).isEqualTo(1);
    assertThat(getResponseWrapper.getPageState()).isNotEmpty();
    assertThat(data.get(0).get("id")).isEqualTo(1);
    assertThat(data.get(0).get("firstname")).isEqualTo("John");
    assertThat(data.get(0).get("expense_id")).isEqualTo(1);
  }

  @Test
  public void getRowsNotFound() throws IOException {
    createKeyspace(keyspaceName);
    createTable(keyspaceName, tableName);

    String rowIdentifier = UUID.randomUUID().toString();
    Map<String, String> row = new HashMap<>();
    row.put("id", rowIdentifier);
    row.put("firstname", "John");

    RestUtils.post(
        authToken,
        String.format("%s/v2/keyspaces/%s/%s", restUrlBase, keyspaceName, tableName),
        objectMapper.writeValueAsString(row),
        HttpStatus.SC_CREATED);

    String body =
        RestUtils.get(
            authToken,
            String.format(
                "%s/v2/keyspaces/%s/%s/%s",
                restUrlBase, keyspaceName, tableName, "f0014be3-b69f-4884-b9a6-49765fb40df3"),
            HttpStatus.SC_OK);

    ListOfMapsGetResponseWrapper getResponseWrapper =
        LIST_OF_MAPS_GETRESPONSE_READER.readValue(body);
    List<Map<String, Object>> data = getResponseWrapper.getData();
    assertThat(getResponseWrapper.getCount()).isEqualTo(0);
    assertThat(data).isEmpty();
  }

  @Test
  public void getRowsRaw() throws IOException {
    createKeyspace(keyspaceName);
    createTable(keyspaceName, tableName);

    String rowIdentifier = UUID.randomUUID().toString();
    Map<String, String> row = new HashMap<>();
    row.put("id", rowIdentifier);
    row.put("firstname", "John");

    RestUtils.post(
        authToken,
        String.format("%s/v2/keyspaces/%s/%s", restUrlBase, keyspaceName, tableName),
        objectMapper.writeValueAsString(row),
        HttpStatus.SC_CREATED);

    String body =
        RestUtils.get(
            authToken,
            String.format(
                "%s/v2/keyspaces/%s/%s/%s?raw=true",
                restUrlBase, keyspaceName, tableName, rowIdentifier),
            HttpStatus.SC_OK);

    List<Map<String, Object>> data =
        objectMapper.readValue(body, new TypeReference<List<Map<String, Object>>>() {});
    assertThat(data.get(0).get("id")).isEqualTo(rowIdentifier);
    assertThat(data.get(0).get("firstname")).isEqualTo("John");
  }

  @Test
  public void getRowsRawAndSort() throws IOException {
    String rowIdentifier = setupClusteringTestCase();

    String body =
        RestUtils.get(
            authToken,
            String.format(
                "%s/v2/keyspaces/%s/%s/%s?sort={\"expense_id\": \"desc\"}&raw=true",
                restUrlBase, keyspaceName, tableName, rowIdentifier),
            HttpStatus.SC_OK);

    List<Map<String, Object>> data =
        objectMapper.readValue(body, new TypeReference<List<Map<String, Object>>>() {});
    assertThat(data.size()).isEqualTo(2);
    assertThat(data.get(0).get("id")).isEqualTo(1);
    assertThat(data.get(0).get("firstname")).isEqualTo("John");
    assertThat(data.get(0).get("expense_id")).isEqualTo(2);
  }

  @Test
  public void getRowsPartitionKeyOnly() throws IOException {
    String rowIdentifier = setupClusteringTestCase();

    String body =
        RestUtils.get(
            authToken,
            String.format(
                "%s/v2/keyspaces/%s/%s/%s", restUrlBase, keyspaceName, tableName, rowIdentifier),
            HttpStatus.SC_OK);

    ListOfMapsGetResponseWrapper getResponseWrapper =
        LIST_OF_MAPS_GETRESPONSE_READER.readValue(body);
    List<Map<String, Object>> data = getResponseWrapper.getData();
    assertThat(getResponseWrapper.getCount()).isEqualTo(2);
    assertThat(data.get(0).get("id")).isEqualTo(1);
    assertThat(data.get(0).get("expense_id")).isEqualTo(1);
    assertThat(data.get(1).get("id")).isEqualTo(1);
    assertThat(data.get(1).get("expense_id")).isEqualTo(2);
  }

  @Test
  public void getRowsPartitionAndClusterKeys() throws IOException {
    String rowIdentifier = setupClusteringTestCase();

    String body =
        RestUtils.get(
            authToken,
            String.format(
                "%s/v2/keyspaces/%s/%s/%s/2", restUrlBase, keyspaceName, tableName, rowIdentifier),
            HttpStatus.SC_OK);

    ListOfMapsGetResponseWrapper getResponseWrapper =
        LIST_OF_MAPS_GETRESPONSE_READER.readValue(body);
    List<Map<String, Object>> data = getResponseWrapper.getData();
    assertThat(getResponseWrapper.getCount()).isEqualTo(1);
    assertThat(data.get(0).get("id")).isEqualTo(1);
    assertThat(data.get(0).get("firstname")).isEqualTo("John");
    assertThat(data.get(0).get("expense_id")).isEqualTo(2);
  }

  @Test
  public void getRowsWithMixedClustering() throws IOException {
    setupMixedClusteringTestCase();

    String body =
        RestUtils.get(
            authToken,
            String.format("%s/v2/keyspaces/%s/%s/1/one/-1", restUrlBase, keyspaceName, tableName),
            HttpStatus.SC_OK);

    ListOfMapsGetResponseWrapper getResponseWrapper =
        LIST_OF_MAPS_GETRESPONSE_READER.readValue(body);
    List<Map<String, Object>> data = getResponseWrapper.getData();
    assertThat(getResponseWrapper.getCount()).isEqualTo(2);
    assertThat(data.get(0).get("v")).isEqualTo(9);
    assertThat(data.get(1).get("v")).isEqualTo(19);

    body =
        RestUtils.get(
            authToken,
            String.format(
                "%s/v2/keyspaces/%s/%s/1/one/-1/20", restUrlBase, keyspaceName, tableName),
            HttpStatus.SC_OK);

    getResponseWrapper = LIST_OF_MAPS_GETRESPONSE_READER.readValue(body);
    data = getResponseWrapper.getData();
    assertThat(getResponseWrapper.getCount()).isEqualTo(1);
    assertThat(data.get(0).get("v")).isEqualTo(19);
  }

  @Test
  public void addRow() throws IOException {
    createKeyspace(keyspaceName);
    createTable(keyspaceName, tableName);

    String rowIdentifier = UUID.randomUUID().toString();
    Map<String, String> row = new HashMap<>();
    row.put("id", rowIdentifier);
    row.put("firstname", "John");

    String body =
        RestUtils.post(
            authToken,
            String.format("%s/v2/keyspaces/%s/%s", restUrlBase, keyspaceName, tableName),
            objectMapper.writeValueAsString(row),
            HttpStatus.SC_CREATED);

    Map<String, Object> rowResponse =
        objectMapper.readValue(body, new TypeReference<Map<String, Object>>() {});
    assertThat(rowResponse.get("id")).isEqualTo(rowIdentifier);
  }

  @Test
  public void addRowWithCounter() throws IOException {
    createKeyspace(keyspaceName);
    createTestTable(
        tableName,
        Arrays.asList("id text", "counter counter"),
        Collections.singletonList("id"),
        null);

    String rowIdentifier = UUID.randomUUID().toString();
    Map<String, String> row = new HashMap<>();
    row.put("id", rowIdentifier);
    row.put("counter", "+1");

    RestUtils.post(
        authToken,
        String.format("%s/v2/keyspaces/%s/%s", restUrlBase, keyspaceName, tableName),
        objectMapper.writeValueAsString(row),
        HttpStatus.SC_BAD_REQUEST);
  }

  @Test
  public void addRowWithList() throws IOException {
    createKeyspace(keyspaceName);
    createTestTable(
        tableName,
        Arrays.asList("name text", "email list<text>"),
        Collections.singletonList("name"),
        null);

    Map<String, String> row = new HashMap<>();
    row.put("name", "alice");
    row.put("email", "['foo@example.com','bar@example.com']");

    RestUtils.post(
        authToken,
        String.format("%s/v2/keyspaces/%s/%s", restUrlBase, keyspaceName, tableName),
        objectMapper.writeValueAsString(row),
        HttpStatus.SC_CREATED);

    String body =
        RestUtils.get(
            authToken,
            String.format(
                "%s/v2/keyspaces/%s/%s/%s?raw=true", restUrlBase, keyspaceName, tableName, "alice"),
            HttpStatus.SC_OK);

    List<Map<String, Object>> data =
        objectMapper.readValue(body, new TypeReference<List<Map<String, Object>>>() {});
    assertThat(data.get(0).get("name")).isEqualTo("alice");
    assertThat(data.get(0).get("email"))
        .isEqualTo(Arrays.asList("foo@example.com", "bar@example.com"));
  }

  @Test
  public void addRowInvalidField() throws IOException {
    createKeyspace(keyspaceName);
    createTable(keyspaceName, tableName);

    String rowIdentifier = UUID.randomUUID().toString();
    Map<String, String> row = new HashMap<>();
    row.put("id", rowIdentifier);
    row.put("invalid_field", "John");

    String body =
        RestUtils.post(
            authToken,
            String.format("%s/v2/keyspaces/%s/%s", restUrlBase, keyspaceName, tableName),
            objectMapper.writeValueAsString(row),
            HttpStatus.SC_BAD_REQUEST);

    ApiError response = objectMapper.readValue(body, ApiError.class);

    assertThat(response.getCode()).isEqualTo(HttpStatus.SC_BAD_REQUEST);
    assertThat(response.getDescription())
        .contains("Bad request: Unknown field name 'invalid_field'");
  }

  @Test
  public void addRowWithInvalidJson() throws IOException {
    createKeyspace(keyspaceName);
    createTable(keyspaceName, tableName);

    RestUtils.post(
        authToken,
        String.format("%s/v2/keyspaces/%s/%s", restUrlBase, keyspaceName, tableName),
        "{\"id\": \"af2603d2-8c03-11eb-a03f-0ada685e0000\",\"firstname: \"john\"}",
        HttpStatus.SC_BAD_REQUEST);
  }

  @Test
  public void updateRow() throws IOException {
    createKeyspace(keyspaceName);
    createTable(keyspaceName, tableName);

    String rowIdentifier = UUID.randomUUID().toString();
    Map<String, String> row = new HashMap<>();
    row.put("id", rowIdentifier);
    row.put("firstname", "John");

    RestUtils.post(
        authToken,
        String.format("%s/v2/keyspaces/%s/%s", restUrlBase, keyspaceName, tableName),
        objectMapper.writeValueAsString(row),
        HttpStatus.SC_CREATED);

    Map<String, String> rowUpdate = new HashMap<>();
    rowUpdate.put("firstname", "Robert");
    rowUpdate.put("lastname", "Plant");

    String body =
        RestUtils.put(
            authToken,
            String.format(
                "%s/v2/keyspaces/%s/%s/%s", restUrlBase, keyspaceName, tableName, rowIdentifier),
            objectMapper.writeValueAsString(rowUpdate),
            HttpStatus.SC_OK);
    Map<String, String> data = readWrappedRESTResponse(body, Map.class);
    assertThat(data).containsAllEntriesOf(rowUpdate);
  }

  @Test
  public void updateRowRaw() throws IOException {
    createKeyspace(keyspaceName);
    createTable(keyspaceName, tableName);

    String rowIdentifier = UUID.randomUUID().toString();
    Map<String, String> row = new HashMap<>();
    row.put("id", rowIdentifier);
    row.put("firstname", "John");

    RestUtils.post(
        authToken,
        String.format("%s/v2/keyspaces/%s/%s", restUrlBase, keyspaceName, tableName),
        objectMapper.writeValueAsString(row),
        HttpStatus.SC_CREATED);

    Map<String, String> rowUpdate = new HashMap<>();
    rowUpdate.put("firstname", "Robert");
    rowUpdate.put("lastname", "Plant");

    String body =
        RestUtils.put(
            authToken,
            String.format(
                "%s/v2/keyspaces/%s/%s/%s?raw=true",
                restUrlBase, keyspaceName, tableName, rowIdentifier),
            objectMapper.writeValueAsString(rowUpdate),
            HttpStatus.SC_OK);

    @SuppressWarnings("unchecked")
    Map<String, String> data = objectMapper.readValue(body, Map.class);
    assertThat(data).containsAllEntriesOf(rowUpdate);
  }

  @Test
  public void updateRowWithCounter() throws IOException {
    createKeyspace(keyspaceName);
    createTestTable(
        tableName,
        Arrays.asList("id text", "counter counter"),
        Collections.singletonList("id"),
        null);

    String rowIdentifier = UUID.randomUUID().toString();
    Map<String, String> row = Collections.singletonMap("counter", "+1");

    String body =
        RestUtils.put(
            authToken,
            String.format(
                "%s/v2/keyspaces/%s/%s/%s?raw=true",
                restUrlBase, keyspaceName, tableName, rowIdentifier),
            objectMapper.writeValueAsString(row),
            HttpStatus.SC_OK);

    @SuppressWarnings("unchecked")
    Map<String, String> data = objectMapper.readValue(body, Map.class);
    assertThat(data).containsAllEntriesOf(row);

    body =
        RestUtils.get(
            authToken,
            String.format(
                "%s/v2/keyspaces/%s/%s/%s?raw=true",
                restUrlBase, keyspaceName, tableName, rowIdentifier),
            HttpStatus.SC_OK);

    List<Map<String, Object>> dataList =
        objectMapper.readValue(body, new TypeReference<List<Map<String, Object>>>() {});
    assertThat(dataList.get(0).get("id")).isEqualTo(rowIdentifier);
    assertThat(dataList.get(0).get("counter")).isEqualTo("1");

    body =
        RestUtils.put(
            authToken,
            String.format(
                "%s/v2/keyspaces/%s/%s/%s?raw=true",
                restUrlBase, keyspaceName, tableName, rowIdentifier),
            objectMapper.writeValueAsString(row),
            HttpStatus.SC_OK);

    @SuppressWarnings("unchecked")
    Map<String, String> dataMap = objectMapper.readValue(body, Map.class);
    assertThat(dataMap).containsAllEntriesOf(row);

    body =
        RestUtils.get(
            authToken,
            String.format(
                "%s/v2/keyspaces/%s/%s/%s?raw=true",
                restUrlBase, keyspaceName, tableName, rowIdentifier),
            HttpStatus.SC_OK);

    dataList = objectMapper.readValue(body, new TypeReference<List<Map<String, Object>>>() {});
    assertThat(dataList.get(0).get("id")).isEqualTo(rowIdentifier);
    assertThat(dataList.get(0).get("counter")).isEqualTo("2");
  }

  @Test
  public void updateRowWithMultipleCounters() throws IOException {
    createKeyspace(keyspaceName);
    createTestTable(
        tableName,
        Arrays.asList("id text", "counter1 counter", "counter2 counter"),
        Collections.singletonList("id"),
        null);

    String rowIdentifier = UUID.randomUUID().toString();

    Map<String, String> rowUpdate = new HashMap<>();
    rowUpdate.put("counter1", "+1");
    rowUpdate.put("counter2", "-1");

    String body =
        RestUtils.put(
            authToken,
            String.format(
                "%s/v2/keyspaces/%s/%s/%s?raw=true",
                restUrlBase, keyspaceName, tableName, rowIdentifier),
            objectMapper.writeValueAsString(rowUpdate),
            HttpStatus.SC_OK);

    @SuppressWarnings("unchecked")
    Map<String, String> data = objectMapper.readValue(body, Map.class);
    assertThat(data).containsAllEntriesOf(rowUpdate);

    body =
        RestUtils.get(
            authToken,
            String.format(
                "%s/v2/keyspaces/%s/%s/%s?raw=true",
                restUrlBase, keyspaceName, tableName, rowIdentifier),
            HttpStatus.SC_OK);

    List<Map<String, Object>> dataList =
        objectMapper.readValue(body, new TypeReference<List<Map<String, Object>>>() {});
    assertThat(dataList.get(0).get("id")).isEqualTo(rowIdentifier);
    assertThat(dataList.get(0).get("counter1")).isEqualTo("1");
    assertThat(dataList.get(0).get("counter2")).isEqualTo("-1");
  }

  @Test
  public void updateRowWithInvalidJson() throws IOException {
    createKeyspace(keyspaceName);
    createTable(keyspaceName, tableName);

    String rowIdentifier = UUID.randomUUID().toString();
    Map<String, String> row = new HashMap<>();
    row.put("id", rowIdentifier);
    row.put("firstname", "John");

    RestUtils.post(
        authToken,
        String.format("%s/v2/keyspaces/%s/%s", restUrlBase, keyspaceName, tableName),
        objectMapper.writeValueAsString(row),
        HttpStatus.SC_CREATED);

    RestUtils.put(
        authToken,
        String.format(
            "%s/v2/keyspaces/%s/%s/%s", restUrlBase, keyspaceName, tableName, rowIdentifier),
        "{\"firstname\": \"Robert,\"lastname\": \"Plant\"}",
        HttpStatus.SC_BAD_REQUEST);
  }

  @Test
  public void patchRow() throws IOException {
    createKeyspace(keyspaceName);
    createTable(keyspaceName, tableName);

    String rowIdentifier = UUID.randomUUID().toString();
    Map<String, String> row = new HashMap<>();
    row.put("id", rowIdentifier);
    row.put("firstname", "John");
    row.put("lastname", "Doe");

    RestUtils.post(
        authToken,
        String.format("%s/v2/keyspaces/%s/%s", restUrlBase, keyspaceName, tableName),
        objectMapper.writeValueAsString(row),
        HttpStatus.SC_CREATED);

    Map<String, String> rowUpdate = new HashMap<>();
    rowUpdate.put("firstname", "Jane");

    String body =
        RestUtils.patch(
            authToken,
            String.format(
                "%s/v2/keyspaces/%s/%s/%s", restUrlBase, keyspaceName, tableName, rowIdentifier),
            objectMapper.writeValueAsString(rowUpdate),
            HttpStatus.SC_OK);
    Map<String, String> patchData = readWrappedRESTResponse(body, Map.class);
    assertThat(patchData).containsAllEntriesOf(rowUpdate);

    body =
        RestUtils.get(
            authToken,
            String.format(
                "%s/v2/keyspaces/%s/%s/%s", restUrlBase, keyspaceName, tableName, rowIdentifier),
            HttpStatus.SC_OK);

    ListOfMapsGetResponseWrapper getResponseWrapper =
        LIST_OF_MAPS_GETRESPONSE_READER.readValue(body);
    List<Map<String, Object>> data = getResponseWrapper.getData();
    assertThat(data.get(0).get("id")).isEqualTo(rowIdentifier);
    assertThat(data.get(0).get("firstname")).isEqualTo("Jane");
    assertThat(data.get(0).get("lastname")).isEqualTo("Doe");
  }

  @Test
  public void patchRowRaw() throws IOException {
    createKeyspace(keyspaceName);
    createTable(keyspaceName, tableName);

    String rowIdentifier = UUID.randomUUID().toString();
    Map<String, String> row = new HashMap<>();
    row.put("id", rowIdentifier);
    row.put("firstname", "John");
    row.put("lastname", "Doe");

    RestUtils.post(
        authToken,
        String.format("%s/v2/keyspaces/%s/%s", restUrlBase, keyspaceName, tableName),
        objectMapper.writeValueAsString(row),
        HttpStatus.SC_CREATED);

    Map<String, String> rowUpdate = new HashMap<>();
    rowUpdate.put("firstname", "Jane");

    String body =
        RestUtils.patch(
            authToken,
            String.format(
                "%s/v2/keyspaces/%s/%s/%s?raw=true",
                restUrlBase, keyspaceName, tableName, rowIdentifier),
            objectMapper.writeValueAsString(rowUpdate),
            HttpStatus.SC_OK);
    @SuppressWarnings("unchecked")
    Map<String, String> patchData = objectMapper.readValue(body, Map.class);

    assertThat(patchData).containsAllEntriesOf(rowUpdate);

    body =
        RestUtils.get(
            authToken,
            String.format(
                "%s/v2/keyspaces/%s/%s/%s", restUrlBase, keyspaceName, tableName, rowIdentifier),
            HttpStatus.SC_OK);

    ListOfMapsGetResponseWrapper getResponseWrapper =
        LIST_OF_MAPS_GETRESPONSE_READER.readValue(body);
    List<Map<String, Object>> data = getResponseWrapper.getData();
    assertThat(data.get(0).get("id")).isEqualTo(rowIdentifier);
    assertThat(data.get(0).get("firstname")).isEqualTo("Jane");
    assertThat(data.get(0).get("lastname")).isEqualTo("Doe");
  }

  @Test
  public void deleteRow() throws IOException {
    createKeyspace(keyspaceName);
    createTable(keyspaceName, tableName);

    String rowIdentifier = UUID.randomUUID().toString();
    Map<String, String> row = new HashMap<>();
    row.put("id", rowIdentifier);
    row.put("firstname", "John");

    RestUtils.post(
        authToken,
        String.format("%s/v2/keyspaces/%s/%s", restUrlBase, keyspaceName, tableName),
        objectMapper.writeValueAsString(row),
        HttpStatus.SC_CREATED);

    RestUtils.delete(
        authToken,
        String.format(
            "%s/v2/keyspaces/%s/%s/%s", restUrlBase, keyspaceName, tableName, rowIdentifier),
        HttpStatus.SC_NO_CONTENT);
  }

  @Test
  public void deleteRowClustering() throws IOException {
    String rowIdentifier = setupClusteringTestCase();

    String body =
        RestUtils.get(
            authToken,
            String.format(
                "%s/v2/keyspaces/%s/%s/%s", restUrlBase, keyspaceName, tableName, rowIdentifier),
            HttpStatus.SC_OK);

    ListOfMapsGetResponseWrapper getResponseWrapper =
        LIST_OF_MAPS_GETRESPONSE_READER.readValue(body);
    List<Map<String, Object>> data = getResponseWrapper.getData();
    assertThat(getResponseWrapper.getCount()).isEqualTo(2);
    assertThat(data.get(0).get("id")).isEqualTo(1);
    assertThat(data.get(0).get("expense_id")).isEqualTo(1);
    assertThat(data.get(1).get("id")).isEqualTo(1);
    assertThat(data.get(1).get("expense_id")).isEqualTo(2);

    RestUtils.delete(
        authToken,
        String.format(
            "%s/v2/keyspaces/%s/%s/%s/1", restUrlBase, keyspaceName, tableName, rowIdentifier),
        HttpStatus.SC_NO_CONTENT);

    body =
        RestUtils.get(
            authToken,
            String.format(
                "%s/v2/keyspaces/%s/%s/%s", restUrlBase, keyspaceName, tableName, rowIdentifier),
            HttpStatus.SC_OK);

    getResponseWrapper = LIST_OF_MAPS_GETRESPONSE_READER.readValue(body);
    data = getResponseWrapper.getData();
    assertThat(getResponseWrapper.getCount()).isEqualTo(1);
    assertThat(data.get(0).get("id")).isEqualTo(1);
    assertThat(data.get(0).get("expense_id")).isEqualTo(2);
  }

  @Test
  public void deleteRowByPartitionKey() throws IOException {
    String rowIdentifier = setupClusteringTestCase();

    String body =
        RestUtils.get(
            authToken,
            String.format(
                "%s/v2/keyspaces/%s/%s/%s", restUrlBase, keyspaceName, tableName, rowIdentifier),
            HttpStatus.SC_OK);

    ListOfMapsGetResponseWrapper getResponseWrapper =
        LIST_OF_MAPS_GETRESPONSE_READER.readValue(body);
    List<Map<String, Object>> data = getResponseWrapper.getData();
    assertThat(getResponseWrapper.getCount()).isEqualTo(2);
    assertThat(data.get(0).get("id")).isEqualTo(1);
    assertThat(data.get(0).get("expense_id")).isEqualTo(1);
    assertThat(data.get(1).get("id")).isEqualTo(1);
    assertThat(data.get(1).get("expense_id")).isEqualTo(2);

    RestUtils.delete(
        authToken,
        String.format(
            "%s/v2/keyspaces/%s/%s/%s", restUrlBase, keyspaceName, tableName, rowIdentifier),
        HttpStatus.SC_NO_CONTENT);

    body =
        RestUtils.get(
            authToken,
            String.format(
                "%s/v2/keyspaces/%s/%s/%s", restUrlBase, keyspaceName, tableName, rowIdentifier),
            HttpStatus.SC_OK);

    getResponseWrapper = LIST_OF_MAPS_GETRESPONSE_READER.readValue(body);
    assertThat(getResponseWrapper.getCount()).isEqualTo(0);

    body =
        RestUtils.get(
            authToken,
            String.format("%s/v2/keyspaces/%s/%s/%s", restUrlBase, keyspaceName, tableName, "2"),
            HttpStatus.SC_OK);

    getResponseWrapper = LIST_OF_MAPS_GETRESPONSE_READER.readValue(body);
    data = getResponseWrapper.getData();
    assertThat(getResponseWrapper.getCount()).isEqualTo(1);
    assertThat(data.get(0).get("id")).isEqualTo(2);
    assertThat(data.get(0).get("firstname")).isEqualTo("Jane");
  }

  @Test
  public void deleteRowsWithMixedClustering() throws IOException {
    setupMixedClusteringTestCase();

    String body =
        RestUtils.get(
            authToken,
            String.format("%s/v2/keyspaces/%s/%s/1/one/-1", restUrlBase, keyspaceName, tableName),
            HttpStatus.SC_OK);

    ListOfMapsGetResponseWrapper getResponseWrapper =
        LIST_OF_MAPS_GETRESPONSE_READER.readValue(body);
    List<Map<String, Object>> data = getResponseWrapper.getData();
    assertThat(getResponseWrapper.getCount()).isEqualTo(2);
    assertThat(data.get(0).get("v")).isEqualTo(9);
    assertThat(data.get(1).get("v")).isEqualTo(19);

    RestUtils.delete(
        authToken,
        String.format("%s/v2/keyspaces/%s/%s/1/one/-1", restUrlBase, keyspaceName, tableName),
        HttpStatus.SC_NO_CONTENT);

    body =
        RestUtils.get(
            authToken,
            String.format("%s/v2/keyspaces/%s/%s/1/one/-1", restUrlBase, keyspaceName, tableName),
            HttpStatus.SC_OK);

    getResponseWrapper = LIST_OF_MAPS_GETRESPONSE_READER.readValue(body);
    assertThat(getResponseWrapper.getCount()).isEqualTo(0);
  }

  @Test
  public void deleteRowsMixedClusteringAndCK() throws IOException {
    setupMixedClusteringTestCase();

    String body =
        RestUtils.get(
            authToken,
            String.format("%s/v2/keyspaces/%s/%s/1/one/-1", restUrlBase, keyspaceName, tableName),
            HttpStatus.SC_OK);

    ListOfMapsGetResponseWrapper getResponseWrapper =
        LIST_OF_MAPS_GETRESPONSE_READER.readValue(body);
    List<Map<String, Object>> data = getResponseWrapper.getData();
    assertThat(getResponseWrapper.getCount()).isEqualTo(2);
    assertThat(data.get(0).get("v")).isEqualTo(9);
    assertThat(data.get(1).get("v")).isEqualTo(19);

    RestUtils.delete(
        authToken,
        String.format("%s/v2/keyspaces/%s/%s/1/one/-1/20", restUrlBase, keyspaceName, tableName),
        HttpStatus.SC_NO_CONTENT);

    body =
        RestUtils.get(
            authToken,
            String.format(
                "%s/v2/keyspaces/%s/%s/1/one/-1/20", restUrlBase, keyspaceName, tableName),
            HttpStatus.SC_OK);

    getResponseWrapper = LIST_OF_MAPS_GETRESPONSE_READER.readValue(body);
    assertThat(getResponseWrapper.getCount()).isEqualTo(0);

    body =
        RestUtils.get(
            authToken,
            String.format("%s/v2/keyspaces/%s/%s/1/one/-1", restUrlBase, keyspaceName, tableName),
            HttpStatus.SC_OK);

    getResponseWrapper = LIST_OF_MAPS_GETRESPONSE_READER.readValue(body);
    assertThat(getResponseWrapper.getCount()).isEqualTo(1);
    assertThat(data.get(0).get("v")).isEqualTo(9);
  }

  @Test
  public void getColumns() throws IOException {
    createKeyspace(keyspaceName);
    createTable(keyspaceName, tableName);

    String body =
        RestUtils.get(
            authToken,
            String.format(
                "%s/v2/schemas/keyspaces/%s/tables/%s/columns",
                restUrlBase, keyspaceName, tableName),
            HttpStatus.SC_OK);
    List<ColumnDefinition> columns =
        readWrappedRESTResponse(body, new TypeReference<List<ColumnDefinition>>() {});
    assertThat(columns)
        .anySatisfy(
            value ->
                assertThat(value)
                    .usingRecursiveComparison()
                    .isEqualTo(new ColumnDefinition("id", "uuid", false)));
  }

  @Test
  public void getColumnsRaw() throws IOException {
    createKeyspace(keyspaceName);
    createTable(keyspaceName, tableName);

    String body =
        RestUtils.get(
            authToken,
            String.format(
                "%s/v2/schemas/keyspaces/%s/tables/%s/columns?raw=true",
                restUrlBase, keyspaceName, tableName),
            HttpStatus.SC_OK);
    List<ColumnDefinition> columns =
        objectMapper.readValue(body, new TypeReference<List<ColumnDefinition>>() {});
    assertThat(columns)
        .anySatisfy(
            value ->
                assertThat(value)
                    .usingRecursiveComparison()
                    .isEqualTo(new ColumnDefinition("id", "uuid", false)));
  }

  @Test
  public void getColumnsComplex() throws IOException {
    createKeyspace(keyspaceName);
    createComplexTable(keyspaceName, tableName);

    String body =
        RestUtils.get(
            authToken,
            String.format(
                "%s/v2/schemas/keyspaces/%s/tables/%s/columns",
                restUrlBase, keyspaceName, tableName),
            HttpStatus.SC_OK);
    List<ColumnDefinition> columns =
        readWrappedRESTResponse(body, new TypeReference<List<ColumnDefinition>>() {});
    assertThat(columns)
        .anySatisfy(
            value ->
                assertThat(value)
                    .usingRecursiveComparison()
                    .isEqualTo(new ColumnDefinition("col2", "frozen<set<boolean>>", false)));
  }

  @Test
  public void getColumnsBadTable() throws IOException {
    String body =
        RestUtils.get(
            authToken,
            String.format(
                "%s/v2/schemas/keyspaces/%s/tables/%s/columns", restUrlBase, keyspaceName, "foo"),
            HttpStatus.SC_BAD_REQUEST);
    ApiError response = objectMapper.readValue(body, ApiError.class);

    assertThat(response.getCode()).isEqualTo(HttpStatus.SC_BAD_REQUEST);
    assertThat(response.getDescription()).isNotEmpty();
  }

  @Test
  public void getColumnsBadKeyspace() throws IOException {
    createKeyspace(keyspaceName);

    String body =
        RestUtils.get(
            authToken,
            String.format(
                "%s/v2/schemas/keyspaces/%s/tables/%s/columns", restUrlBase, "foo", tableName),
            HttpStatus.SC_BAD_REQUEST);
    ApiError response = objectMapper.readValue(body, ApiError.class);

    assertThat(response.getCode()).isEqualTo(HttpStatus.SC_BAD_REQUEST);
    assertThat(response.getDescription()).isNotEmpty();
  }

  @Test
  public void getColumn() throws IOException {
    createKeyspace(keyspaceName);
    createTable(keyspaceName, tableName);

    String body =
        RestUtils.get(
            authToken,
            String.format(
                "%s/v2/schemas/keyspaces/%s/tables/%s/columns/%s",
                restUrlBase, keyspaceName, tableName, "age"),
            HttpStatus.SC_OK);
    ColumnDefinition column = readWrappedRESTResponse(body, ColumnDefinition.class);
    assertThat(column)
        .usingRecursiveComparison()
        .isEqualTo(new ColumnDefinition("age", "int", false));
  }

  @Test
  public void getColumnNotFound() throws IOException {
    createKeyspace(keyspaceName);
    createTable(keyspaceName, tableName);

    String body =
        RestUtils.get(
            authToken,
            String.format(
                "%s/v2/schemas/keyspaces/%s/tables/%s/columns/%s",
                restUrlBase, keyspaceName, tableName, "foo"),
            HttpStatus.SC_NOT_FOUND);
    ApiError response = objectMapper.readValue(body, ApiError.class);

    assertThat(response.getCode()).isEqualTo(HttpStatus.SC_NOT_FOUND);
    assertThat(response.getDescription()).isNotEmpty();
  }

  @Test
  public void getColumnRaw() throws IOException {
    createKeyspace(keyspaceName);
    createTable(keyspaceName, tableName);

    String body =
        RestUtils.get(
            authToken,
            String.format(
                "%s/v2/schemas/keyspaces/%s/tables/%s/columns/%s?raw=true",
                restUrlBase, keyspaceName, tableName, "age"),
            HttpStatus.SC_OK);
    ColumnDefinition column = objectMapper.readValue(body, ColumnDefinition.class);
    assertThat(column)
        .usingRecursiveComparison()
        .isEqualTo(new ColumnDefinition("age", "int", false));
  }

  @Test
  public void getColumnComplex() throws IOException {
    createKeyspace(keyspaceName);
    createComplexTable(keyspaceName, tableName);

    String body =
        RestUtils.get(
            authToken,
            String.format(
                "%s/v2/schemas/keyspaces/%s/tables/%s/columns/%s",
                restUrlBase, keyspaceName, tableName, "col1"),
            HttpStatus.SC_OK);
    ColumnDefinition column = readWrappedRESTResponse(body, ColumnDefinition.class);
    assertThat(column)
        .usingRecursiveComparison()
        .isEqualTo(new ColumnDefinition("col1", "frozen<map<date, varchar>>", false));
  }

  @Test
  public void getColumnBadTable() throws IOException {
    createKeyspace(keyspaceName);

    String body =
        RestUtils.get(
            authToken,
            String.format(
                "%s/v2/schemas/keyspaces/%s/tables/%s/columns/%s",
                restUrlBase, keyspaceName, "foo", "age"),
            HttpStatus.SC_BAD_REQUEST);
    ApiError response = objectMapper.readValue(body, ApiError.class);

    assertThat(response.getCode()).isEqualTo(HttpStatus.SC_BAD_REQUEST);
    assertThat(response.getDescription()).isNotEmpty();
  }

  @Test
  public void getColumnBadKeyspace() throws IOException {
    String body =
        RestUtils.get(
            authToken,
            String.format(
                "%s/v2/schemas/keyspaces/%s/tables/%s/columns/%s",
                restUrlBase, "foo", tableName, "age"),
            HttpStatus.SC_BAD_REQUEST);
    ApiError response = objectMapper.readValue(body, ApiError.class);

    assertThat(response.getCode()).isEqualTo(HttpStatus.SC_BAD_REQUEST);
    assertThat(response.getDescription()).isNotEmpty();
  }

  @Test
  public void addColumn() throws IOException {
    createKeyspace(keyspaceName);
    createTable(keyspaceName, tableName);

    ColumnDefinition columnDefinition = new ColumnDefinition("name", "varchar");

    String body =
        RestUtils.post(
            authToken,
            String.format(
                "%s/v2/schemas/keyspaces/%s/tables/%s/columns",
                restUrlBase, keyspaceName, tableName),
            objectMapper.writeValueAsString(columnDefinition),
            HttpStatus.SC_CREATED);
    @SuppressWarnings("unchecked")
    Map<String, String> response = objectMapper.readValue(body, Map.class);

    assertThat(response.get("name")).isEqualTo("name");

    body =
        RestUtils.get(
            authToken,
            String.format(
                "%s/v2/schemas/keyspaces/%s/tables/%s/columns/%s?raw=true",
                restUrlBase, keyspaceName, tableName, "name"),
            HttpStatus.SC_OK);
    ColumnDefinition column = objectMapper.readValue(body, ColumnDefinition.class);
    assertThat(column).usingRecursiveComparison().isEqualTo(columnDefinition);
  }

  @Test
  public void addColumnBadType() throws IOException {
    createKeyspace(keyspaceName);
    createTable(keyspaceName, tableName);

    ColumnDefinition columnDefinition = new ColumnDefinition("name", "badType");

    String body =
        RestUtils.post(
            authToken,
            String.format(
                "%s/v2/schemas/keyspaces/%s/tables/%s/columns",
                restUrlBase, keyspaceName, tableName),
            objectMapper.writeValueAsString(columnDefinition),
            HttpStatus.SC_BAD_REQUEST);
    ApiError response = objectMapper.readValue(body, ApiError.class);

    assertThat(response.getCode()).isEqualTo(HttpStatus.SC_BAD_REQUEST);
    assertThat(response.getDescription()).isNotEmpty();
  }

  @Test
  public void addColumnStatic() throws IOException {
    createKeyspace(keyspaceName);
    createTableWithClustering(keyspaceName, tableName);

    ColumnDefinition columnDefinition = new ColumnDefinition("balance", "float", true);

    String body =
        RestUtils.post(
            authToken,
            String.format(
                "%s/v2/schemas/keyspaces/%s/tables/%s/columns",
                restUrlBase, keyspaceName, tableName),
            objectMapper.writeValueAsString(columnDefinition),
            HttpStatus.SC_CREATED);
    @SuppressWarnings("unchecked")
    Map<String, String> response = objectMapper.readValue(body, Map.class);

    assertThat(response.get("name")).isEqualTo("balance");

    body =
        RestUtils.get(
            authToken,
            String.format(
                "%s/v2/schemas/keyspaces/%s/tables/%s/columns/%s?raw=true",
                restUrlBase, keyspaceName, tableName, "balance"),
            HttpStatus.SC_OK);
    ColumnDefinition column = objectMapper.readValue(body, ColumnDefinition.class);
    assertThat(column).usingRecursiveComparison().isEqualTo(columnDefinition);
  }

  @Test
  public void updateColumn() throws IOException {
    createKeyspace(keyspaceName);
    createTable(keyspaceName, tableName);

    ColumnDefinition columnDefinition = new ColumnDefinition("identifier", "uuid");

    String body =
        RestUtils.put(
            authToken,
            String.format(
                "%s/v2/schemas/keyspaces/%s/tables/%s/columns/%s",
                restUrlBase, keyspaceName, tableName, "id"),
            objectMapper.writeValueAsString(columnDefinition),
            HttpStatus.SC_OK);
    @SuppressWarnings("unchecked")
    Map<String, String> response = objectMapper.readValue(body, Map.class);

    assertThat(response.get("name")).isEqualTo("identifier");

    body =
        RestUtils.get(
            authToken,
            String.format(
                "%s/v2/schemas/keyspaces/%s/tables/%s/columns/%s?raw=true",
                restUrlBase, keyspaceName, tableName, "identifier"),
            HttpStatus.SC_OK);
    ColumnDefinition column = objectMapper.readValue(body, ColumnDefinition.class);
    assertThat(column).usingRecursiveComparison().isEqualTo(columnDefinition);
  }

  @Test
  public void updateColumnNotFound() throws IOException {
    createKeyspace(keyspaceName);
    createTable(keyspaceName, tableName);

    ColumnDefinition columnDefinition = new ColumnDefinition("name", "text");

    String body =
        RestUtils.put(
            authToken,
            String.format(
                "%s/v2/schemas/keyspaces/%s/tables/%s/columns/%s",
                restUrlBase, keyspaceName, tableName, "notFound"),
            objectMapper.writeValueAsString(columnDefinition),
            HttpStatus.SC_BAD_REQUEST);
    ApiError response = objectMapper.readValue(body, ApiError.class);

    assertThat(response.getCode()).isEqualTo(HttpStatus.SC_BAD_REQUEST);
    assertThat(response.getDescription()).isNotEmpty();
  }

  @Test
  public void updateColumnBadTable() throws IOException {
    createKeyspace(keyspaceName);
    createTable(keyspaceName, tableName);

    ColumnDefinition columnDefinition = new ColumnDefinition("name", "text");

    String body =
        RestUtils.put(
            authToken,
            String.format(
                "%s/v2/schemas/keyspaces/%s/tables/%s/columns/%s",
                restUrlBase, keyspaceName, "foo", "age"),
            objectMapper.writeValueAsString(columnDefinition),
            HttpStatus.SC_BAD_REQUEST);
    ApiError response = objectMapper.readValue(body, ApiError.class);

    assertThat(response.getCode()).isEqualTo(HttpStatus.SC_BAD_REQUEST);
    assertThat(response.getDescription()).isNotEmpty();
  }

  @Test
  public void updateColumnBadKeyspace() throws IOException {
    ColumnDefinition columnDefinition = new ColumnDefinition("name", "text");

    String body =
        RestUtils.put(
            authToken,
            String.format(
                "%s/v2/schemas/keyspaces/%s/tables/%s/columns/%s",
                restUrlBase, "foo", tableName, "age"),
            objectMapper.writeValueAsString(columnDefinition),
            HttpStatus.SC_BAD_REQUEST);
    ApiError response = objectMapper.readValue(body, ApiError.class);

    assertThat(response.getCode()).isEqualTo(HttpStatus.SC_BAD_REQUEST);
    assertThat(response.getDescription()).isNotEmpty();
  }

  @Test
  public void deleteColumn() throws IOException {
    createKeyspace(keyspaceName);
    createTable(keyspaceName, tableName);

    RestUtils.delete(
        authToken,
        String.format(
            "%s/v2/schemas/keyspaces/%s/tables/%s/columns/%s",
            restUrlBase, keyspaceName, tableName, "age"),
        HttpStatus.SC_NO_CONTENT);
  }

  @Test
  public void deleteColumnNotFound() throws IOException {
    createKeyspace(keyspaceName);
    createTable(keyspaceName, tableName);

    RestUtils.delete(
        authToken,
        String.format(
            "%s/v2/schemas/keyspaces/%s/tables/%s/columns/%s",
            restUrlBase, keyspaceName, tableName, "foo"),
        HttpStatus.SC_BAD_REQUEST);
  }

  @Test
  public void deleteColumnBadTable() throws IOException {
    createKeyspace(keyspaceName);

    String body =
        RestUtils.delete(
            authToken,
            String.format(
                "%s/v2/schemas/keyspaces/%s/tables/%s/columns/%s",
                restUrlBase, keyspaceName, "foo", "age"),
            HttpStatus.SC_BAD_REQUEST);
    ApiError response = objectMapper.readValue(body, ApiError.class);

    assertThat(response.getCode()).isEqualTo(HttpStatus.SC_BAD_REQUEST);
    assertThat(response.getDescription()).isNotEmpty();
  }

  @Test
  public void deleteColumnBadKeyspace() throws IOException {
    String body =
        RestUtils.delete(
            authToken,
            String.format(
                "%s/v2/schemas/keyspaces/%s/tables/%s/columns/%s",
                restUrlBase, "foo", tableName, "age"),
            HttpStatus.SC_BAD_REQUEST);
    ApiError response = objectMapper.readValue(body, ApiError.class);

    assertThat(response.getCode()).isEqualTo(HttpStatus.SC_BAD_REQUEST);
    assertThat(response.getDescription()).isNotEmpty();
  }

  @Test
  public void deleteColumnPartitionKey() throws IOException {
    createKeyspace(keyspaceName);
    createTable(keyspaceName, tableName);

    String body =
        RestUtils.delete(
            authToken,
            String.format(
                "%s/v2/schemas/keyspaces/%s/tables/%s/columns/%s",
                restUrlBase, keyspaceName, tableName, "id"),
            HttpStatus.SC_BAD_REQUEST);
    ApiError response = objectMapper.readValue(body, ApiError.class);

    assertThat(response.getCode()).isEqualTo(HttpStatus.SC_BAD_REQUEST);
    assertThat(response.getDescription()).isNotEmpty();
  }

  @Test
  public void createUdt() throws IOException {
    createKeyspace(keyspaceName);

    // create UDT
    String udtString =
        "{\"name\": \"udt1\", \"fields\":"
            + "[{\"name\":\"firstname\",\"typeDefinition\":\"text\"},"
            + "{\"name\":\"birthdate\",\"typeDefinition\":\"date\"}]}";

    RestUtils.post(
        authToken,
        String.format("%s/v2/schemas/keyspaces/%s/types", restUrlBase, keyspaceName),
        udtString,
        HttpStatus.SC_CREATED);

    // throws error because same name, but ifNotExists = false
    String response =
        RestUtils.post(
            authToken,
            String.format("%s/v2/schemas/keyspaces/%s/types", restUrlBase, keyspaceName),
            udtString,
            HttpStatus.SC_BAD_REQUEST);

    String typeName = "udt1";

    ApiError apiError = objectMapper.readValue(response, ApiError.class);
    assertThat(apiError.getCode()).isEqualTo(HttpStatus.SC_BAD_REQUEST);
    assertThat(apiError.getDescription())
        .isEqualTo(
            String.format(
                "Bad request: A type named \"%s\".%s already exists", keyspaceName, typeName));

    // don't create and don't throw exception because ifNotExists = true
    udtString =
        "{\"name\": \"udt1\", \"ifNotExists\": true,"
            + "\"fields\":[{\"name\":\"firstname\",\"typeDefinition\":\"text\"}]}";
    RestUtils.post(
        authToken,
        String.format("%s/v2/schemas/keyspaces/%s/types", restUrlBase, keyspaceName),
        udtString,
        HttpStatus.SC_CREATED);
  }

  @Test
  public void updateInvalidUdt() throws IOException {
    createKeyspace(keyspaceName);

    // create UDT
    String udtString =
        "{\"name\": \"udt1\", \"fields\":[{\"name\":\"firstname\",\"typeDefinition\":\"text\"}]}";

    RestUtils.post(
        authToken,
        String.format("%s/v2/schemas/keyspaces/%s/types", restUrlBase, keyspaceName),
        udtString,
        HttpStatus.SC_CREATED);

    // add existing field
    udtString =
        "{\"name\": \"udt1\", \"addFields\":[{\"name\":\"firstname\",\"typeDefinition\":\"text\"}]}";

    RestUtils.put(
        authToken,
        String.format("%s/v2/schemas/keyspaces/%s/types", restUrlBase, keyspaceName),
        udtString,
        HttpStatus.SC_BAD_REQUEST);

    // missing add-type and rename-type
    udtString =
        "{\"name\": \"udt1\", \"fields\":[{\"name\":\"firstname\",\"typeDefinition\":\"text\"}]}";

    RestUtils.put(
        authToken,
        String.format("%s/v2/schemas/keyspaces/%s/types", restUrlBase, keyspaceName),
        udtString,
        HttpStatus.SC_BAD_REQUEST);
  }

  @Test
  public void updateUdt() throws IOException {
    createKeyspace(keyspaceName);

    // create UDT
    String udtString =
        "{\"name\": \"udt1\", \"fields\":[{\"name\":\"firstname\",\"typeDefinition\":\"varchar\"}]}";

    RestUtils.post(
        authToken,
        String.format("%s/v2/schemas/keyspaces/%s/types", restUrlBase, keyspaceName),
        udtString,
        HttpStatus.SC_CREATED);

    // update UDT: add new field
    udtString =
        "{\"name\": \"udt1\", \"addFields\":[{\"name\":\"lastname\",\"typeDefinition\":\"varchar\"}]}";

    RestUtils.put(
        authToken,
        String.format("%s/v2/schemas/keyspaces/%s/types", restUrlBase, keyspaceName),
        udtString,
        HttpStatus.SC_OK);

    // udpate UDT: rename fields
    udtString =
        "{\"name\": \"udt1\",\"renameFields\":"
            + "[{\"from\":\"firstname\",\"to\":\"name1\"}, {\"from\":\"lastname\",\"to\":\"name2\"}]}";

    RestUtils.put(
        authToken,
        String.format("%s/v2/schemas/keyspaces/%s/types", restUrlBase, keyspaceName),
        udtString,
        HttpStatus.SC_OK);

    // retrieve UDT
    String body =
        RestUtils.get(
            authToken,
            String.format("%s/v2/schemas/keyspaces/%s/types/%s", restUrlBase, keyspaceName, "udt1"),
            HttpStatus.SC_OK);

    MapGetResponseWrapper getResponseWrapper = MAP_GETRESPONSE_READER.readValue(body);
    Map<String, Object> response = getResponseWrapper.getData();

    assertThat(response.size()).isEqualTo(3);
    assertThat(response.get("name")).isEqualTo("udt1");
    List<Map<String, String>> fields = (List<Map<String, String>>) response.get("fields");
    assertThat(fields.size()).isEqualTo(2);

    Set<String> fieldNames = new HashSet<>();
    fieldNames.add(fields.get(0).get("name"));
    fieldNames.add(fields.get(1).get("name"));

    assertThat(fieldNames.contains("name1")).isTrue();
    assertThat(fieldNames.contains("name2")).isTrue();

    // create UDT
    udtString = "{\"name\": \"udt2\", \"fields\":[{\"name\":\"age\",\"typeDefinition\":\"int\"}]}";

    RestUtils.post(
        authToken,
        String.format("%s/v2/schemas/keyspaces/%s/types", restUrlBase, keyspaceName),
        udtString,
        HttpStatus.SC_CREATED);

    // update UDT: add and rename field
    udtString =
        "{\"name\": \"udt2\","
            + "\"addFields\":[{\"name\":\"name\",\"typeDefinition\":\"varchar\"}]},"
            + "\"renameFields\": [{\"from\": \"name\", \"to\": \"firstname\"}";

    RestUtils.put(
        authToken,
        String.format("%s/v2/schemas/keyspaces/%s/types", restUrlBase, keyspaceName),
        udtString,
        HttpStatus.SC_OK);
  }

  @Test
  public void testInvalidUdtType() throws IOException {
    createKeyspace(keyspaceName);

    String udtString =
        "{\"name\": \"udt1\", \"fields\":[{\"name\":\"firstname\",\"typeDefinition\":\"invalid_type\"}}]}";
    RestUtils.post(
        authToken,
        String.format("%s/v2/schemas/keyspaces/%s/types", restUrlBase, keyspaceName),
        udtString,
        HttpStatus.SC_BAD_REQUEST);

    udtString = "{\"name\": \"udt1\", \"fields\":[]}";
    RestUtils.post(
        authToken,
        String.format("%s/v2/schemas/keyspaces/%s/types", restUrlBase, keyspaceName),
        udtString,
        HttpStatus.SC_BAD_REQUEST);

    udtString = "{\"name\": \"udt1\", \"fields\":[{\"name\":\"firstname\"}}]}";
    RestUtils.post(
        authToken,
        String.format("%s/v2/schemas/keyspaces/%s/types", restUrlBase, keyspaceName),
        udtString,
        HttpStatus.SC_BAD_REQUEST);

    udtString = "{\"name\": \"udt1\", \"fields\":[{\"typeDefinition\":\"text\"}}]}";
    RestUtils.post(
        authToken,
        String.format("%s/v2/schemas/keyspaces/%s/types", restUrlBase, keyspaceName),
        udtString,
        HttpStatus.SC_BAD_REQUEST);
  }

  @Test
  public void dropUdt() throws IOException {
    createKeyspace(keyspaceName);

    String udtString =
        "{\"name\": \"test_udt1\", \"fields\":[{\"name\":\"firstname\",\"typeDefinition\":\"text\"}]}";

    RestUtils.post(
        authToken,
        String.format("%s/v2/schemas/keyspaces/%s/types", restUrlBase, keyspaceName),
        udtString,
        HttpStatus.SC_CREATED);

    RestUtils.delete(
        authToken,
        String.format(
            "%s/v2/schemas/keyspaces/%s/types/%s", restUrlBase, keyspaceName, "test_udt1"),
        HttpStatus.SC_NO_CONTENT);

    // delete a non existent UDT
    RestUtils.delete(
        authToken,
        String.format(
            "%s/v2/schemas/keyspaces/%s/types/%s", restUrlBase, keyspaceName, "test_udt1"),
        HttpStatus.SC_BAD_REQUEST);

    // delete an UDT in use
    udtString =
        "{\"name\": \"fullname\", \"fields\":"
            + "[{\"name\":\"firstname\",\"typeDefinition\":\"text\"},"
            + "{\"name\":\"lastname\",\"typeDefinition\":\"text\"}]}";
    RestUtils.post(
        authToken,
        String.format("%s/v2/schemas/keyspaces/%s/types", restUrlBase, keyspaceName),
        udtString,
        HttpStatus.SC_CREATED);

    createTestTable(
        tableName,
        Arrays.asList("id text", "name fullname"),
        Collections.singletonList("id"),
        null);

    RestUtils.delete(
        authToken,
        String.format("%s/v2/schemas/keyspaces/%s/types/%s", restUrlBase, keyspaceName, "fullname"),
        HttpStatus.SC_BAD_REQUEST);
  }

  @Test
  public void getUdt() throws IOException {
    createKeyspace(keyspaceName);

    String udtString =
        "{\"name\": \"test_udt1\", \"fields\":[{\"name\":\"arrival\",\"typeDefinition\":\"timestamp\"}]}";

    RestUtils.post(
        authToken,
        String.format("%s/v2/schemas/keyspaces/%s/types", restUrlBase, keyspaceName),
        udtString,
        HttpStatus.SC_CREATED);

    String body =
        RestUtils.get(
            authToken,
            String.format(
                "%s/v2/schemas/keyspaces/%s/types/%s", restUrlBase, keyspaceName, "test_udt1"),
            HttpStatus.SC_OK);

    MapGetResponseWrapper getResponseWrapper = MAP_GETRESPONSE_READER.readValue(body);
    Map<String, Object> response = getResponseWrapper.getData();

    assertThat(response.size()).isEqualTo(3);
    assertThat(response.get("name")).isEqualTo("test_udt1");
    List<Map<String, String>> fields = (List<Map<String, String>>) response.get("fields");
    assertThat(fields.size()).isEqualTo(1);
    assertThat(fields.get(0).get("name")).isEqualTo("arrival");
    assertThat(fields.get(0).get("typeDefinition")).isEqualTo("timestamp");

    // get non existent UDT
    RestUtils.get(
        authToken,
        String.format(
            "%s/v2/schemas/keyspaces/%s/types/%s", restUrlBase, keyspaceName, "invalid_udt"),
        HttpStatus.SC_NOT_FOUND);
  }

  @Test
  public void listAllTypes() throws IOException {
    createKeyspace(keyspaceName);

    String body =
        RestUtils.get(
            authToken,
            String.format("%s/v2/schemas/keyspaces/%s/types", restUrlBase, keyspaceName),
            HttpStatus.SC_OK);

    ListOfMapsGetResponseWrapper getResponseWrapper =
        LIST_OF_MAPS_GETRESPONSE_READER.readValue(body);
    List<Map<String, Object>> response = getResponseWrapper.getData();
    assertThat(response.size()).isEqualTo(0);

    // creates 10 UDTs
    String udtString =
        "{\"name\": \"%s\", \"fields\":[{\"name\":\"firstname\",\"typeDefinition\":\"text\"}]}";
    for (int i = 0; i < 10; i++) {
      RestUtils.post(
          authToken,
          String.format("%s/v2/schemas/keyspaces/%s/types", restUrlBase, keyspaceName),
          String.format(udtString, "udt" + i),
          HttpStatus.SC_CREATED);
    }

    body =
        RestUtils.get(
            authToken,
            String.format("%s/v2/schemas/keyspaces/%s/types", restUrlBase, keyspaceName),
            HttpStatus.SC_OK);

    getResponseWrapper = LIST_OF_MAPS_GETRESPONSE_READER.readValue(body);
    response = getResponseWrapper.getData();
    assertThat(response.size()).isEqualTo(10);

    List<Map<String, String>> fields = (List<Map<String, String>>) response.get(0).get("fields");
    assertThat(fields.size()).isEqualTo(1);
    assertThat(fields.get(0).get("name")).isEqualTo("firstname");
    assertThat(fields.get(0).get("typeDefinition")).isEqualTo("varchar");
  }

  @Test
  public void testMixedCaseTable() throws IOException {
    keyspaceName = "MixedCaseKeyspace"; // intentional override of keyspace name
    createKeyspace(keyspaceName);

    String tableName = "MixedCaseTable";
    TableAdd tableAdd = new TableAdd();
    tableAdd.setName(tableName);

    List<ColumnDefinition> columnDefinitions = new ArrayList<>();

    columnDefinitions.add(new ColumnDefinition("ID", "uuid"));
    columnDefinitions.add(new ColumnDefinition("lastName", "text"));
    columnDefinitions.add(new ColumnDefinition("firstName", "text"));
    tableAdd.setColumnDefinitions(columnDefinitions);

    PrimaryKey primaryKey = new PrimaryKey();
    primaryKey.setPartitionKey(Collections.singletonList("ID"));
    tableAdd.setPrimaryKey(primaryKey);

    // ensure table name is preserved
    String body =
        RestUtils.post(
            authToken,
            String.format("%s/v2/schemas/keyspaces/%s/tables", restUrlBase, keyspaceName),
            objectMapper.writeValueAsString(tableAdd),
            HttpStatus.SC_CREATED);

    TableResponse tableResponse =
        objectMapper.readValue(body, new TypeReference<TableResponse>() {});
    assertThat(tableResponse.getName()).isEqualTo(tableName);

    // insert a row
    String rowIdentifier = UUID.randomUUID().toString();
    Map<String, String> row = new HashMap<>();
    row.put("ID", rowIdentifier);
    row.put("firstName", "John");
    row.put("lastName", "Doe");

    RestUtils.post(
        authToken,
        String.format("%s/v2/keyspaces/%s/%s", restUrlBase, keyspaceName, tableName),
        objectMapper.writeValueAsString(row),
        HttpStatus.SC_CREATED);

    // retrieve the row by ID and ensure column names are as expected
    String whereClause = String.format("{\"ID\":{\"$eq\":\"%s\"}}", rowIdentifier);
    body =
        RestUtils.get(
            authToken,
            String.format(
                "%s/v2/keyspaces/%s/%s?where=%s",
                restUrlBase, keyspaceName, tableName, whereClause),
            HttpStatus.SC_OK);

    ListOfMapsGetResponseWrapper getResponseWrapper =
        LIST_OF_MAPS_GETRESPONSE_READER.readValue(body);
    List<Map<String, Object>> data = getResponseWrapper.getData();
    assertThat(data.get(0).get("ID")).isEqualTo(rowIdentifier);
    assertThat(data.get(0).get("firstName")).isEqualTo("John");
    assertThat(data.get(0).get("lastName")).isEqualTo("Doe");
  }

  private void createTable(String keyspaceName, String tableName) throws IOException {
    TableAdd tableAdd = new TableAdd();
    tableAdd.setName(tableName);

    List<ColumnDefinition> columnDefinitions = new ArrayList<>();

    columnDefinitions.add(new ColumnDefinition("id", "uuid"));
    columnDefinitions.add(new ColumnDefinition("lastname", "text"));
    columnDefinitions.add(new ColumnDefinition("firstname", "text"));
    columnDefinitions.add(new ColumnDefinition("age", "int"));

    tableAdd.setColumnDefinitions(columnDefinitions);

    PrimaryKey primaryKey = new PrimaryKey();
    primaryKey.setPartitionKey(Collections.singletonList("id"));
    tableAdd.setPrimaryKey(primaryKey);

    // TODO: change to restUrlBase after new REST service implements table creation
    RestUtils.post(
        authToken,
        String.format("%s/v2/schemas/keyspaces/%s/tables", legacyRestUrlBase, keyspaceName),
        objectMapper.writeValueAsString(tableAdd),
        HttpStatus.SC_CREATED);
  }

  private void createTestTable(
      String tableName, List<String> columns, List<String> partitionKey, List<String> clusteringKey)
      throws IOException {
    TableAdd tableAdd = new TableAdd();
    tableAdd.setName(tableName);

    List<ColumnDefinition> columnDefinitions =
        columns.stream()
            .map(x -> x.split(" "))
            .map(y -> new ColumnDefinition(y[0], y[1]))
            .collect(Collectors.toList());
    tableAdd.setColumnDefinitions(columnDefinitions);

    PrimaryKey primaryKey = new PrimaryKey();
    primaryKey.setPartitionKey(partitionKey);
    if (clusteringKey != null) {
      primaryKey.setClusteringKey(clusteringKey);
    }
    tableAdd.setPrimaryKey(primaryKey);

    // TODO: change to restUrlBase after new REST service implements table creation
    String body =
        RestUtils.post(
            authToken,
            String.format("%s/v2/schemas/keyspaces/%s/tables", legacyRestUrlBase, keyspaceName),
            objectMapper.writeValueAsString(tableAdd),
            HttpStatus.SC_CREATED);

    TableResponse tableResponse =
        objectMapper.readValue(body, new TypeReference<TableResponse>() {});
    assertThat(tableResponse.getName()).isEqualTo(tableName);
  }

  private void createComplexTable(String keyspaceName, String tableName) throws IOException {
    TableAdd tableAdd = new TableAdd();
    tableAdd.setName(tableName);

    List<ColumnDefinition> columnDefinitions = new ArrayList<>();

    columnDefinitions.add(new ColumnDefinition("pk0", "uuid"));
    columnDefinitions.add(new ColumnDefinition("col1", "frozen<map<date, varchar>>"));
    columnDefinitions.add(new ColumnDefinition("col2", "frozen<set<boolean>>"));
    columnDefinitions.add(new ColumnDefinition("col3", "frozen<tuple<duration, inet>>"));

    tableAdd.setColumnDefinitions(columnDefinitions);

    PrimaryKey primaryKey = new PrimaryKey();
    primaryKey.setPartitionKey(Collections.singletonList("pk0"));
    tableAdd.setPrimaryKey(primaryKey);

    // TODO: change to restUrlBase after new REST service implements table creation
    RestUtils.post(
        authToken,
        String.format("%s/v2/schemas/keyspaces/%s/tables", legacyRestUrlBase, keyspaceName),
        objectMapper.writeValueAsString(tableAdd),
        HttpStatus.SC_CREATED);
  }

  private void createTableWithClustering(String keyspaceName, String tableName) throws IOException {
    TableAdd tableAdd = new TableAdd();
    tableAdd.setName(tableName);

    List<ColumnDefinition> columnDefinitions = new ArrayList<>();

    columnDefinitions.add(new ColumnDefinition("id", "int"));
    columnDefinitions.add(new ColumnDefinition("lastname", "text"));
    columnDefinitions.add(new ColumnDefinition("firstname", "text"));
    columnDefinitions.add(new ColumnDefinition("age", "int", true));
    columnDefinitions.add(new ColumnDefinition("expense_id", "int"));

    tableAdd.setColumnDefinitions(columnDefinitions);

    PrimaryKey primaryKey = new PrimaryKey();
    primaryKey.setPartitionKey(Collections.singletonList("id"));
    primaryKey.setClusteringKey(Collections.singletonList("expense_id"));
    tableAdd.setPrimaryKey(primaryKey);

    // TODO: change to restUrlBase after new REST service implements table creation
    RestUtils.post(
        authToken,
        String.format("%s/v2/schemas/keyspaces/%s/tables", legacyRestUrlBase, keyspaceName),
        objectMapper.writeValueAsString(tableAdd),
        HttpStatus.SC_CREATED);
  }

  private void createTableWithMixedClustering(String keyspaceName, String tableName)
      throws IOException {
    TableAdd tableAdd = new TableAdd();
    tableAdd.setName(tableName);

    List<ColumnDefinition> columnDefinitions = new ArrayList<>();

    columnDefinitions.add(new ColumnDefinition("pk0", "int"));
    columnDefinitions.add(new ColumnDefinition("pk1", "text"));
    columnDefinitions.add(new ColumnDefinition("pk2", "int"));
    columnDefinitions.add(new ColumnDefinition("ck0", "int"));
    columnDefinitions.add(new ColumnDefinition("ck1", "text"));
    columnDefinitions.add(new ColumnDefinition("v", "int"));

    tableAdd.setColumnDefinitions(columnDefinitions);

    PrimaryKey primaryKey = new PrimaryKey();
    primaryKey.setPartitionKey(Arrays.asList("pk0", "pk1", "pk2"));
    primaryKey.setClusteringKey(Arrays.asList("ck0", "ck1"));
    tableAdd.setPrimaryKey(primaryKey);

    // TODO: change to restUrlBase after new REST service implements table creation
    RestUtils.post(
        authToken,
        String.format("%s/v2/schemas/keyspaces/%s/tables", legacyRestUrlBase, keyspaceName),
        objectMapper.writeValueAsString(tableAdd),
        HttpStatus.SC_CREATED);
  }

  private void createKeyspace(String keyspaceName) throws IOException {
    // TODO: change to restUrlBase after new REST service implements keyspace creation
    createKeyspace(keyspaceName, legacyRestUrlBase);
  }

  private void createKeyspace(String keyspaceName, String urlBaseToUse) throws IOException {
    String createKeyspaceRequest =
        String.format("{\"name\": \"%s\", \"replicas\": 1}", keyspaceName);
    RestUtils.post(
        authToken,
        String.format("%s/v2/schemas/keyspaces", urlBaseToUse),
        createKeyspaceRequest,
        HttpStatus.SC_CREATED);
  }

  /** @return {@code List} of entries to expect back for given definitions. */
  private List<Map<String, String>> insertTestTableRows(List<List<String>> rows)
      throws IOException {
    final List<Map<String, String>> insertedRows = new ArrayList<>();
    for (List<String> row : rows) {
      Map<String, String> rowMap = new HashMap<>();
      for (String kv : row) {
        String[] parts = kv.split(" ");
        rowMap.put(parts[0].trim(), parts[1].trim());
      }
      insertedRows.add(rowMap);

      // TODO: change to restUrlBase after new REST service implements insert operation
      RestUtils.post(
          authToken,
          String.format("%s/v2/keyspaces/%s/%s", legacyRestUrlBase, keyspaceName, tableName),
          objectMapper.writeValueAsString(rowMap),
          HttpStatus.SC_CREATED);
    }
    return insertedRows;
  }

  private String setupClusteringTestCase() throws IOException {
    createKeyspace(keyspaceName);
    createTableWithClustering(keyspaceName, tableName);

    String rowIdentifier = "1";
    Map<String, String> row = new HashMap<>();
    row.put("id", rowIdentifier);
    row.put("firstname", "John");
    row.put("expense_id", "1");

    // TODO: change to restUrlBase after new REST service implements insert operation
    RestUtils.post(
        authToken,
        String.format("%s/v2/keyspaces/%s/%s", legacyRestUrlBase, keyspaceName, tableName),
        objectMapper.writeValueAsString(row),
        HttpStatus.SC_CREATED);

    row = new HashMap<>();
    row.put("id", rowIdentifier);
    row.put("firstname", "John");
    row.put("expense_id", "2");

    // TODO: change to restUrlBase after new REST service implements insert operation
    RestUtils.post(
        authToken,
        String.format("%s/v2/keyspaces/%s/%s", legacyRestUrlBase, keyspaceName, tableName),
        objectMapper.writeValueAsString(row),
        HttpStatus.SC_CREATED);

    row = new HashMap<>();
    row.put("id", "2");
    row.put("firstname", "Jane");
    row.put("expense_id", "1");

    // TODO: change to restUrlBase after new REST service implements insert operation
    RestUtils.post(
        authToken,
        String.format("%s/v2/keyspaces/%s/%s", legacyRestUrlBase, keyspaceName, tableName),
        objectMapper.writeValueAsString(row),
        HttpStatus.SC_CREATED);

    row = new HashMap<>();
    row.put("id", "2");
    row.put("firstname", "Jane");
    row.put("expense_id", "1");

    // TODO: change to restUrlBase after new REST service implements insert operation
    RestUtils.post(
        authToken,
        String.format("%s/v2/keyspaces/%s/%s", legacyRestUrlBase, keyspaceName, tableName),
        objectMapper.writeValueAsString(row),
        HttpStatus.SC_CREATED);

    return rowIdentifier;
  }

  private void setupMixedClusteringTestCase() throws IOException {
    createKeyspace(keyspaceName);
    createTableWithMixedClustering(keyspaceName, tableName);

    Map<String, String> row = new HashMap<>();
    row.put("pk0", "1");
    row.put("pk1", "one");
    row.put("pk2", "-1");
    row.put("ck0", "10");
    row.put("ck1", "foo");
    row.put("v", "9");

    // TODO: change to restUrlBase after new REST service implements insert operation
    RestUtils.post(
        authToken,
        String.format("%s/v2/keyspaces/%s/%s", legacyRestUrlBase, keyspaceName, tableName),
        objectMapper.writeValueAsString(row),
        HttpStatus.SC_CREATED);

    row = new HashMap<>();
    row.put("pk0", "1");
    row.put("pk1", "one");
    row.put("pk2", "-1");
    row.put("ck0", "20");
    row.put("ck1", "foo");
    row.put("v", "19");

    // TODO: change to restUrlBase after new REST service implements insert operation
    RestUtils.post(
        authToken,
        String.format("%s/v2/keyspaces/%s/%s", legacyRestUrlBase, keyspaceName, tableName),
        objectMapper.writeValueAsString(row),
        HttpStatus.SC_CREATED);

    row = new HashMap<>();
    row.put("pk0", "2");
    row.put("pk1", "two");
    row.put("pk2", "-2");
    row.put("ck0", "10");
    row.put("ck1", "bar");
    row.put("v", "18");

    // TODO: change to restUrlBase after new REST service implements insert operation
    RestUtils.post(
        authToken,
        String.format("%s/v2/keyspaces/%s/%s", legacyRestUrlBase, keyspaceName, tableName),
        objectMapper.writeValueAsString(row),
        HttpStatus.SC_CREATED);
  }

  private <T> T readWrappedRESTResponse(String body, Class<T> wrappedType) throws IOException {
    JavaType wrapperType =
        objectMapper
            .getTypeFactory()
            .constructParametricType(RESTResponseWrapper.class, wrappedType);
    RESTResponseWrapper<T> wrapped = objectMapper.readValue(body, wrapperType);
    return (T) wrapped.getData();
  }

  private <T> T readWrappedRESTResponse(String body, TypeReference wrappedType) throws IOException {
    JavaType resolvedWrappedType = objectMapper.getTypeFactory().constructType(wrappedType);
    JavaType wrapperType =
        objectMapper
            .getTypeFactory()
            .constructParametricType(RESTResponseWrapper.class, resolvedWrappedType);
    RESTResponseWrapper<T> wrapped = objectMapper.readValue(body, wrapperType);
    return (T) wrapped.getData();
  }
}<|MERGE_RESOLUTION|>--- conflicted
+++ resolved
@@ -318,12 +318,7 @@
     TableResponse table = readWrappedRESTResponse(body, TableResponse.class);
     assertThat(table.getKeyspace()).isEqualTo("system");
     assertThat(table.getName()).isEqualTo("local");
-<<<<<<< HEAD
-    assertThat(table.getColumnDefinitions()).isNotNull();
-    assertThat(table.getColumnDefinitions()).isNotEmpty();
-=======
     assertThat(table.getColumnDefinitions()).isNotNull().isNotEmpty();
->>>>>>> 82e966c2
   }
 
   @Test
@@ -337,12 +332,7 @@
     TableResponse table = objectMapper.readValue(body, TableResponse.class);
     assertThat(table.getKeyspace()).isEqualTo("system");
     assertThat(table.getName()).isEqualTo("local");
-<<<<<<< HEAD
-    assertThat(table.getColumnDefinitions()).isNotNull();
-    assertThat(table.getColumnDefinitions()).isNotEmpty();
-=======
     assertThat(table.getColumnDefinitions()).isNotNull().isNotEmpty();
->>>>>>> 82e966c2
   }
 
   @Test
@@ -360,21 +350,6 @@
     TableResponse table = readWrappedRESTResponse(body, TableResponse.class);
     assertThat(table.getKeyspace()).isEqualTo(keyspaceName);
     assertThat(table.getName()).isEqualTo(tableName);
-<<<<<<< HEAD
-    assertThat(table.getColumnDefinitions()).isNotNull();
-    assertThat(table.getColumnDefinitions()).isNotEmpty();
-    ColumnDefinition columnDefinition =
-        table.getColumnDefinitions().stream()
-            .filter(c -> c.getName().equals("col1"))
-            .findFirst()
-            .orElseThrow(() -> new AssertionError("Column not found"));
-    assertThat(columnDefinition)
-        .usingRecursiveComparison()
-        .isEqualTo(new ColumnDefinition("col1", "frozen<map<date, varchar>>", false));
-
-    // but also check we seem to have right number of columns as well
-    assertThat(table.getColumnDefinitions()).hasSize(4);
-=======
     assertThat(table.getColumnDefinitions())
         .hasSize(4)
         .anySatisfy(
@@ -382,7 +357,6 @@
                 assertThat(columnDefinition)
                     .usingRecursiveComparison()
                     .isEqualTo(new ColumnDefinition("col1", "frozen<map<date, varchar>>", false)));
->>>>>>> 82e966c2
   }
 
   @Test

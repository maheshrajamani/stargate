--- conflicted
+++ resolved
@@ -2864,14 +2864,7 @@
     List<Map<String, String>> fields = (List<Map<String, String>>) response.get(0).get("fields");
     assertThat(fields.size()).isEqualTo(1);
     assertThat(fields.get(0).get("name")).isEqualTo("firstname");
-<<<<<<< HEAD
-
-    // 20-Dec-2021, tatu: This is due to [stargate#1499], so fails with v2.0.0
-    //    until we can change the test to expect "text" instead
-    assertThat(fields.get(0).get("typeDefinition")).isEqualTo("varchar");
-=======
     assertThat(fields.get(0).get("typeDefinition")).isEqualTo("text");
->>>>>>> 977ae4f4
   }
 
   @Test

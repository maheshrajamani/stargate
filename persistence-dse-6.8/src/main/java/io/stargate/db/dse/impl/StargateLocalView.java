package io.stargate.db.dse.impl;

import com.datastax.bdp.db.nodes.BootstrapState;
import com.datastax.bdp.db.nodes.virtual.LocalNodeSystemView;
import com.datastax.bdp.db.nodes.virtual.NodesSystemViews;
import org.apache.cassandra.db.virtual.DataSet;

<<<<<<< HEAD
public class StargateLocalView extends StargateNodeView {
  StargateLocalView() {
    super(NodesSystemViews.virtualFromLegacy(NodesSystemViews.Local, LocalNodeSystemView.NAME));
  }

  @Override
  public DataSet data() {
    DataSet result = newDataSet();

    StargateLocalInfo info = StargateSystemKeyspace.instance.getLocal().copy();

    DataSet.RowBuilder rowBuilder =
        result
            .newRowBuilder()
            // + "bootstrapped text,"
            .addColumn("bootstrapped", () -> safeToString(BootstrapState.COMPLETED))
            // + "broadcast_address inet,"
            .addColumn("broadcast_address", info::getBroadcastAddress)
            // + "cluster_name text,"
            .addColumn("cluster_name", info::getClusterName)
            // + "cql_version text,"
            .addColumn("cql_version", () -> safeToString(info.getCqlVersion()))
            // + "gossip_generation int,"
            .addColumn("gossip_generation", () -> null)
            // + "listen_address inet,"
            .addColumn("listen_address", info::getListenAddress)
            // + "native_protocol_version text,"
            .addColumn("native_protocol_version", info::getNativeProtocolVersion)
            // + "partitioner text,"
            .addColumn("partitioner", info::getPartitioner)
            // + "truncated_at map<uuid, blob>,"
            .addColumn("truncated_at", () -> null)
            .addColumn("last_nodesync_checkpoint_time", () -> null);

    result.addRow(LocalNodeSystemView.KEY, completeRow(rowBuilder, info));

    return result;
  }
=======
public class StargateLocalView extends StargateNodeView
{
    StargateLocalView()
    {
        super(StargateSystemKeyspace.virtualFromLegacy(NodesSystemViews.Local, StargateSystemKeyspace.LOCAL_TABLE_NAME));
    }

    @Override
    public DataSet data()
    {
        DataSet result = newDataSet();

        StargateLocalInfo info = StargateSystemKeyspace.instance.getLocal().copy();

        DataSet.RowBuilder rowBuilder = result.newRowBuilder()
                //+ "bootstrapped text,"
                .addColumn("bootstrapped", () -> safeToString(BootstrapState.COMPLETED))
                //+ "broadcast_address inet,"
                .addColumn("broadcast_address", info::getBroadcastAddress)
                //+ "cluster_name text,"
                .addColumn("cluster_name", info::getClusterName)
                //+ "cql_version text,"
                .addColumn("cql_version", () -> safeToString(info.getCqlVersion()))
                //+ "gossip_generation int,"
                .addColumn("gossip_generation", () -> null)
                //+ "listen_address inet,"
                .addColumn("listen_address", info::getListenAddress)
                //+ "native_protocol_version text,"
                .addColumn("native_protocol_version", info::getNativeProtocolVersion)
                //+ "partitioner text,"
                .addColumn("partitioner", info::getPartitioner)
                //+ "truncated_at map<uuid, blob>,"
                .addColumn("truncated_at", () -> null)
                .addColumn("last_nodesync_checkpoint_time", () -> null);

        result.addRow(LocalNodeSystemView.KEY, completeRow(rowBuilder, info));

        return result;
    }
>>>>>>> c8e58b96
}<|MERGE_RESOLUTION|>--- conflicted
+++ resolved
@@ -5,10 +5,11 @@
 import com.datastax.bdp.db.nodes.virtual.NodesSystemViews;
 import org.apache.cassandra.db.virtual.DataSet;
 
-<<<<<<< HEAD
 public class StargateLocalView extends StargateNodeView {
   StargateLocalView() {
-    super(NodesSystemViews.virtualFromLegacy(NodesSystemViews.Local, LocalNodeSystemView.NAME));
+    super(
+        StargateSystemKeyspace.virtualFromLegacy(
+            NodesSystemViews.Local, StargateSystemKeyspace.LOCAL_TABLE_NAME));
   }
 
   @Override
@@ -44,45 +45,4 @@
 
     return result;
   }
-=======
-public class StargateLocalView extends StargateNodeView
-{
-    StargateLocalView()
-    {
-        super(StargateSystemKeyspace.virtualFromLegacy(NodesSystemViews.Local, StargateSystemKeyspace.LOCAL_TABLE_NAME));
-    }
-
-    @Override
-    public DataSet data()
-    {
-        DataSet result = newDataSet();
-
-        StargateLocalInfo info = StargateSystemKeyspace.instance.getLocal().copy();
-
-        DataSet.RowBuilder rowBuilder = result.newRowBuilder()
-                //+ "bootstrapped text,"
-                .addColumn("bootstrapped", () -> safeToString(BootstrapState.COMPLETED))
-                //+ "broadcast_address inet,"
-                .addColumn("broadcast_address", info::getBroadcastAddress)
-                //+ "cluster_name text,"
-                .addColumn("cluster_name", info::getClusterName)
-                //+ "cql_version text,"
-                .addColumn("cql_version", () -> safeToString(info.getCqlVersion()))
-                //+ "gossip_generation int,"
-                .addColumn("gossip_generation", () -> null)
-                //+ "listen_address inet,"
-                .addColumn("listen_address", info::getListenAddress)
-                //+ "native_protocol_version text,"
-                .addColumn("native_protocol_version", info::getNativeProtocolVersion)
-                //+ "partitioner text,"
-                .addColumn("partitioner", info::getPartitioner)
-                //+ "truncated_at map<uuid, blob>,"
-                .addColumn("truncated_at", () -> null)
-                .addColumn("last_nodesync_checkpoint_time", () -> null);
-
-        result.addRow(LocalNodeSystemView.KEY, completeRow(rowBuilder, info));
-
-        return result;
-    }
->>>>>>> c8e58b96
 }